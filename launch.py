--- conflicted
+++ resolved
@@ -1,387 +1,378 @@
-# this scripts installs necessary requirements and launches main program in webui.py
-import subprocess
-import os
-import sys
-import importlib.util
-import shlex
-import platform
-import argparse
-import json
-
-parser = argparse.ArgumentParser(add_help=False)
-parser.add_argument("--ui-settings-file", type=str, default='config.json')
-parser.add_argument("--data-dir", type=str, default=os.path.dirname(os.path.realpath(__file__)))
-args, _ = parser.parse_known_args(sys.argv)
-
-script_path = os.path.dirname(__file__)
-data_path = os.getcwd()
-
-dir_repos = "repositories"
-dir_extensions = "extensions"
-python = sys.executable
-git = os.environ.get('GIT', "git")
-index_url = os.environ.get('INDEX_URL', "")
-stored_commit_hash = None
-skip_install = False
-
-
-def check_python_version():
-    is_windows = platform.system() == "Windows"
-    major = sys.version_info.major
-    minor = sys.version_info.minor
-    micro = sys.version_info.micro
-
-    if is_windows:
-        supported_minors = [10]
-    else:
-        supported_minors = [7, 8, 9, 10, 11]
-
-    if not (major == 3 and minor in supported_minors):
-        import modules.errors
-
-        modules.errors.print_error_explanation(f"""
-INCOMPATIBLE PYTHON VERSION
-
-This program is tested with 3.10.6 Python, but you have {major}.{minor}.{micro}.
-If you encounter an error with "RuntimeError: Couldn't install torch." message,
-or any other error regarding unsuccessful package (library) installation,
-please downgrade (or upgrade) to the latest version of 3.10 Python
-and delete current Python and "venv" folder in WebUI's directory.
-
-You can download 3.10 Python from here: https://www.python.org/downloads/release/python-3109/
-
-{"Alternatively, use a binary release of WebUI: https://github.com/AUTOMATIC1111/stable-diffusion-webui/releases" if is_windows else ""}
-
-Use --skip-python-version-check to suppress this warning.
-""")
-
-
-def commit_hash():
-    global stored_commit_hash
-
-    if stored_commit_hash is not None:
-        return stored_commit_hash
-
-    try:
-        stored_commit_hash = run(f"{git} rev-parse HEAD").strip()
-    except Exception:
-        stored_commit_hash = "<none>"
-
-    return stored_commit_hash
-
-
-def extract_arg(args, name):
-    return [x for x in args if x != name], name in args
-
-
-def extract_opt(args, name):
-    opt = None
-    is_present = False
-    if name in args:
-        is_present = True
-        idx = args.index(name)
-        del args[idx]
-        if idx < len(args) and args[idx][0] != "-":
-            opt = args[idx]
-            del args[idx]
-    return args, is_present, opt
-
-
-def run(command, desc=None, errdesc=None, custom_env=None, live=False):
-    if desc is not None:
-        print(desc)
-
-    if live:
-        result = subprocess.run(command, shell=True, env=os.environ if custom_env is None else custom_env)
-        if result.returncode != 0:
-            raise RuntimeError(f"""{errdesc or 'Error running command'}.
-Command: {command}
-Error code: {result.returncode}""")
-
-        return ""
-
-    result = subprocess.run(command, stdout=subprocess.PIPE, stderr=subprocess.PIPE, shell=True, env=os.environ if custom_env is None else custom_env)
-
-    if result.returncode != 0:
-
-        message = f"""{errdesc or 'Error running command'}.
-Command: {command}
-Error code: {result.returncode}
-stdout: {result.stdout.decode(encoding="utf8", errors="ignore") if len(result.stdout)>0 else '<empty>'}
-stderr: {result.stderr.decode(encoding="utf8", errors="ignore") if len(result.stderr)>0 else '<empty>'}
-"""
-        raise RuntimeError(message)
-
-    return result.stdout.decode(encoding="utf8", errors="ignore")
-
-
-def check_run(command):
-    result = subprocess.run(command, stdout=subprocess.PIPE, stderr=subprocess.PIPE, shell=True)
-    return result.returncode == 0
-
-
-def is_installed(package):
-    try:
-        spec = importlib.util.find_spec(package)
-    except ModuleNotFoundError:
-        return False
-
-    return spec is not None
-
-
-def repo_dir(name):
-    return os.path.join(script_path, dir_repos, name)
-
-
-def run_python(code, desc=None, errdesc=None):
-    return run(f'"{python}" -c "{code}"', desc, errdesc)
-
-
-def run_pip(args, desc=None):
-    if skip_install:
-        return
-
-    index_url_line = f' --index-url {index_url}' if index_url != '' else ''
-    return run(f'"{python}" -m pip {args} --prefer-binary{index_url_line}', desc=f"Installing {desc}", errdesc=f"Couldn't install {desc}")
-
-
-def check_run_python(code):
-    return check_run(f'"{python}" -c "{code}"')
-
-
-def git_clone(url, dir, name, commithash=None):
-    # TODO clone into temporary dir and move if successful
-
-    if os.path.exists(dir):
-        if commithash is None:
-            return
-
-        current_hash = run(f'"{git}" -C "{dir}" rev-parse HEAD', None, f"Couldn't determine {name}'s hash: {commithash}").strip()
-        if current_hash == commithash:
-            return
-
-        run(f'"{git}" -C "{dir}" fetch', f"Fetching updates for {name}...", f"Couldn't fetch {name}")
-        run(f'"{git}" -C "{dir}" checkout {commithash}', f"Checking out commit for {name} with hash: {commithash}...", f"Couldn't checkout commit {commithash} for {name}")
-        return
-
-    run(f'"{git}" clone "{url}" "{dir}"', f"Cloning {name} into {dir}...", f"Couldn't clone {name}")
-
-    if commithash is not None:
-        run(f'"{git}" -C "{dir}" checkout {commithash}', None, "Couldn't checkout {name}'s hash: {commithash}")
-
-
-def git_pull_recursive(dir):
-    for subdir, _, _ in os.walk(dir):
-        if os.path.exists(os.path.join(subdir, '.git')):
-            try:
-                output = subprocess.check_output([git, '-C', subdir, 'pull', '--autostash'])
-                print(f"Pulled changes for repository in '{subdir}':\n{output.decode('utf-8').strip()}\n")
-            except subprocess.CalledProcessError as e:
-                print(f"Couldn't perform 'git pull' on repository in '{subdir}':\n{e.output.decode('utf-8').strip()}\n")
-
-
-def version_check(commit):
-    try:
-        import requests
-        commits = requests.get('https://api.github.com/repos/lshqqytiger/stable-diffusion-webui-directml/branches/master').json()
-        if commit != "<none>" and commits['commit']['sha'] != commit:
-            print("--------------------------------------------------------")
-            print("| You are not up to date with the most recent release. |")
-            print("| Consider running `git pull` to update.               |")
-            print("--------------------------------------------------------")
-        elif commits['commit']['sha'] == commit:
-            print("You are up to date with the most recent release.")
-        else:
-            print("Not a git clone, can't perform version check.")
-    except Exception as e:
-        print("version check failed", e)
-
-
-def run_extension_installer(extension_dir):
-    path_installer = os.path.join(extension_dir, "install.py")
-    if not os.path.isfile(path_installer):
-        return
-
-    try:
-        env = os.environ.copy()
-        env['PYTHONPATH'] = os.path.abspath(".")
-
-        print(run(f'"{python}" "{path_installer}"', errdesc=f"Error running install.py for extension {extension_dir}", custom_env=env))
-    except Exception as e:
-        print(e, file=sys.stderr)
-
-
-def list_extensions(settings_file):
-    settings = {}
-
-    try:
-        if os.path.isfile(settings_file):
-            with open(settings_file, "r", encoding="utf8") as file:
-                settings = json.load(file)
-    except Exception as e:
-        print(e, file=sys.stderr)
-
-    disabled_extensions = set(settings.get('disabled_extensions', []))
-
-    return [x for x in os.listdir(os.path.join(data_path, dir_extensions)) if x not in disabled_extensions]
-
-
-def run_extensions_installers(settings_file):
-    if not os.path.isdir(dir_extensions):
-        return
-
-    for dirname_extension in list_extensions(settings_file):
-        run_extension_installer(os.path.join(dir_extensions, dirname_extension))
-
-
-def prepare_environment():
-    global skip_install
-
-    pip_installer_location = os.environ.get('PIP_INSTALLER_LOCATION', None)
-
-    torch_command = os.environ.get('TORCH_COMMAND', "pip install torch==1.13.1 torchvision==0.14.1 torch-directml")
-    requirements_file = os.environ.get('REQS_FILE', "requirements_versions.txt")
-    commandline_args = os.environ.get('COMMANDLINE_ARGS', "")
-
-    xformers_package = os.environ.get('XFORMERS_PACKAGE', 'xformers==0.0.16rc425')
-    gfpgan_package = os.environ.get('GFPGAN_PACKAGE', "git+https://github.com/TencentARC/GFPGAN.git@8d2447a2d918f8eba5a4a01463fd48e45126a379")
-    clip_package = os.environ.get('CLIP_PACKAGE', "git+https://github.com/openai/CLIP.git@d50d76daa670286dd6cacf3bcd80b5e4823fc8e1")
-    openclip_package = os.environ.get('OPENCLIP_PACKAGE', "git+https://github.com/mlfoundations/open_clip.git@bb6e834e9c70d9c27d0dc3ecedeebeaeb1ffad6b")
-
-    xformers_windows_package = os.environ.get('XFORMERS_WINDOWS_PACKAGE', 'https://github.com/C43H66N12O12S2/stable-diffusion-webui/releases/download/f/xformers-0.0.14.dev0-cp310-cp310-win_amd64.whl')
-
-    taming_transformers_repo = os.environ.get('TAMING_TRANSFORMERS_REPO', "https://github.com/CompVis/taming-transformers.git")
-    codeformer_repo = os.environ.get('CODEFORMER_REPO', 'https://github.com/sczhou/CodeFormer.git')
-    blip_repo = os.environ.get('BLIP_REPO', 'https://github.com/salesforce/BLIP.git')
-    sd_repo = os.environ.get('BLIP_REPO', 'https://github.com/lshqqytiger/stablediffusion-directml.git')
-    k_diffusion_repo = os.environ.get('BLIP_REPO', 'https://github.com/lshqqytiger/k-diffusion-directml.git')
-
-    taming_transformers_commit_hash = os.environ.get('TAMING_TRANSFORMERS_COMMIT_HASH', "24268930bf1dce879235a7fddd0b2355b84d7ea6")
-    codeformer_commit_hash = os.environ.get('CODEFORMER_COMMIT_HASH', "c5b4593074ba6214284d6acd5f1719b6c5d739af")
-    blip_commit_hash = os.environ.get('BLIP_COMMIT_HASH', "48211a1594f1321b00f14c9f7a5b4813144b2fb9")
-
-    sys.argv += shlex.split(commandline_args)
-
-    sys.argv, _ = extract_arg(sys.argv, '-f')
-<<<<<<< HEAD
-=======
-    sys.argv, update_all_extensions = extract_arg(sys.argv, '--update-all-extensions')
-    sys.argv, skip_torch_cuda_test = extract_arg(sys.argv, '--skip-torch-cuda-test')
->>>>>>> dfeee786
-    sys.argv, skip_python_version_check = extract_arg(sys.argv, '--skip-python-version-check')
-    sys.argv, reinstall_xformers = extract_arg(sys.argv, '--reinstall-xformers')
-    sys.argv, reinstall_torch = extract_arg(sys.argv, '--reinstall-torch')
-    sys.argv, update_check = extract_arg(sys.argv, '--update-check')
-    sys.argv, run_tests, test_dir = extract_opt(sys.argv, '--tests')
-    sys.argv, skip_install = extract_arg(sys.argv, '--skip-install')
-    xformers = '--xformers' in sys.argv
-    ngrok = '--ngrok' in sys.argv
-
-    if not skip_python_version_check:
-        check_python_version()
-
-    commit = commit_hash()
-
-    print(f"Python {sys.version}")
-    print(f"Commit hash: {commit}")
-
-    if reinstall_torch or not is_installed("torch") or not is_installed("torchvision"):
-        run(f'"{python}" -m {torch_command}', "Installing torch and torchvision", "Couldn't install torch", live=True)
-
-    if not is_installed("gfpgan"):
-        run_pip(f"install {gfpgan_package}", "gfpgan")
-
-    if not is_installed("clip"):
-        run_pip(f"install {clip_package}", "clip")
-
-    if not is_installed("open_clip"):
-        run_pip(f"install {openclip_package}", "open_clip")
-
-    if (not is_installed("xformers") or reinstall_xformers) and xformers:
-        if platform.system() == "Windows":
-            if platform.python_version().startswith("3.10"):
-                run_pip(f"install -U -I --no-deps {xformers_package}", "xformers")
-            else:
-                print("Installation of xformers is not supported in this version of Python.")
-                print("You can also check this and build manually: https://github.com/AUTOMATIC1111/stable-diffusion-webui/wiki/Xformers#building-xformers-on-windows-by-duckness")
-                if not is_installed("xformers"):
-                    exit(0)
-        elif platform.system() == "Linux":
-            run_pip(f"install {xformers_package}", "xformers")
-
-    if not is_installed("pyngrok") and ngrok:
-        run_pip("install pyngrok", "ngrok")
-
-    os.makedirs(os.path.join(script_path, dir_repos), exist_ok=True)
-
-    git_clone(taming_transformers_repo, repo_dir('taming-transformers'), "Taming Transformers", taming_transformers_commit_hash)
-    git_clone(codeformer_repo, repo_dir('CodeFormer'), "CodeFormer", codeformer_commit_hash)
-    git_clone(blip_repo, repo_dir('BLIP'), "BLIP", blip_commit_hash)
-    git_clone(sd_repo, repo_dir('stable-diffusion-stability-ai'), "stable-diffusion-stability-ai")
-    git_clone(k_diffusion_repo, repo_dir('k-diffusion'), "k-diffusion")
-
-    if not is_installed("lpips"):
-        run_pip(f"install -r \"{os.path.join(repo_dir('CodeFormer'), 'requirements.txt')}\"", "requirements for CodeFormer")
-
-    if not os.path.isfile(requirements_file):
-        requirements_file = os.path.join(script_path, requirements_file)
-    run_pip(f"install -r \"{requirements_file}\"", "requirements for Web UI")
-
-    run_extensions_installers(settings_file=args.ui_settings_file)
-
-    if update_check:
-        version_check(commit)
-
-    if update_all_extensions:
-        git_pull_recursive(os.path.join(data_path, dir_extensions))
-    
-    if "--exit" in sys.argv:
-        print("Exiting because of --exit argument")
-        exit(0)
-
-    if run_tests:
-        exitcode = tests(test_dir)
-        exit(exitcode)
-
-
-def tests(test_dir):
-    if "--api" not in sys.argv:
-        sys.argv.append("--api")
-    if "--ckpt" not in sys.argv:
-        sys.argv.append("--ckpt")
-<<<<<<< HEAD
-        sys.argv.append("./test/test_files/empty.pt")
-=======
-        sys.argv.append(os.path.join(script_path, "test/test_files/empty.pt"))
-    if "--skip-torch-cuda-test" not in sys.argv:
-        sys.argv.append("--skip-torch-cuda-test")
->>>>>>> dfeee786
-    if "--disable-nan-check" not in sys.argv:
-        sys.argv.append("--disable-nan-check")
-
-    print(f"Launching Web UI in another process for testing with arguments: {' '.join(sys.argv[1:])}")
-
-    os.environ['COMMANDLINE_ARGS'] = ""
-    with open(os.path.join(script_path, 'test/stdout.txt'), "w", encoding="utf8") as stdout, open(os.path.join(script_path, 'test/stderr.txt'), "w", encoding="utf8") as stderr:
-        proc = subprocess.Popen([sys.executable, *sys.argv], stdout=stdout, stderr=stderr)
-
-    import test.server_poll
-    exitcode = test.server_poll.run_tests(proc, test_dir)
-
-    print(f"Stopping Web UI process with id {proc.pid}")
-    proc.kill()
-    return exitcode
-
-
-def start():
-    print(f"Launching {'API server' if '--nowebui' in sys.argv else 'Web UI'} with arguments: {' '.join(sys.argv[1:])}")
-    import webui
-    if '--nowebui' in sys.argv:
-        webui.api_only()
-    else:
-        webui.webui()
-
-
-if __name__ == "__main__":
-    prepare_environment()
-    start()
+# this scripts installs necessary requirements and launches main program in webui.py
+import subprocess
+import os
+import sys
+import importlib.util
+import shlex
+import platform
+import argparse
+import json
+
+parser = argparse.ArgumentParser(add_help=False)
+parser.add_argument("--ui-settings-file", type=str, default='config.json')
+parser.add_argument("--data-dir", type=str, default=os.path.dirname(os.path.realpath(__file__)))
+args, _ = parser.parse_known_args(sys.argv)
+
+script_path = os.path.dirname(__file__)
+data_path = os.getcwd()
+
+dir_repos = "repositories"
+dir_extensions = "extensions"
+python = sys.executable
+git = os.environ.get('GIT', "git")
+index_url = os.environ.get('INDEX_URL', "")
+stored_commit_hash = None
+skip_install = False
+
+
+def check_python_version():
+    is_windows = platform.system() == "Windows"
+    major = sys.version_info.major
+    minor = sys.version_info.minor
+    micro = sys.version_info.micro
+
+    if is_windows:
+        supported_minors = [10]
+    else:
+        supported_minors = [7, 8, 9, 10, 11]
+
+    if not (major == 3 and minor in supported_minors):
+        import modules.errors
+
+        modules.errors.print_error_explanation(f"""
+INCOMPATIBLE PYTHON VERSION
+
+This program is tested with 3.10.6 Python, but you have {major}.{minor}.{micro}.
+If you encounter an error with "RuntimeError: Couldn't install torch." message,
+or any other error regarding unsuccessful package (library) installation,
+please downgrade (or upgrade) to the latest version of 3.10 Python
+and delete current Python and "venv" folder in WebUI's directory.
+
+You can download 3.10 Python from here: https://www.python.org/downloads/release/python-3109/
+
+{"Alternatively, use a binary release of WebUI: https://github.com/AUTOMATIC1111/stable-diffusion-webui/releases" if is_windows else ""}
+
+Use --skip-python-version-check to suppress this warning.
+""")
+
+
+def commit_hash():
+    global stored_commit_hash
+
+    if stored_commit_hash is not None:
+        return stored_commit_hash
+
+    try:
+        stored_commit_hash = run(f"{git} rev-parse HEAD").strip()
+    except Exception:
+        stored_commit_hash = "<none>"
+
+    return stored_commit_hash
+
+
+def extract_arg(args, name):
+    return [x for x in args if x != name], name in args
+
+
+def extract_opt(args, name):
+    opt = None
+    is_present = False
+    if name in args:
+        is_present = True
+        idx = args.index(name)
+        del args[idx]
+        if idx < len(args) and args[idx][0] != "-":
+            opt = args[idx]
+            del args[idx]
+    return args, is_present, opt
+
+
+def run(command, desc=None, errdesc=None, custom_env=None, live=False):
+    if desc is not None:
+        print(desc)
+
+    if live:
+        result = subprocess.run(command, shell=True, env=os.environ if custom_env is None else custom_env)
+        if result.returncode != 0:
+            raise RuntimeError(f"""{errdesc or 'Error running command'}.
+Command: {command}
+Error code: {result.returncode}""")
+
+        return ""
+
+    result = subprocess.run(command, stdout=subprocess.PIPE, stderr=subprocess.PIPE, shell=True, env=os.environ if custom_env is None else custom_env)
+
+    if result.returncode != 0:
+
+        message = f"""{errdesc or 'Error running command'}.
+Command: {command}
+Error code: {result.returncode}
+stdout: {result.stdout.decode(encoding="utf8", errors="ignore") if len(result.stdout)>0 else '<empty>'}
+stderr: {result.stderr.decode(encoding="utf8", errors="ignore") if len(result.stderr)>0 else '<empty>'}
+"""
+        raise RuntimeError(message)
+
+    return result.stdout.decode(encoding="utf8", errors="ignore")
+
+
+def check_run(command):
+    result = subprocess.run(command, stdout=subprocess.PIPE, stderr=subprocess.PIPE, shell=True)
+    return result.returncode == 0
+
+
+def is_installed(package):
+    try:
+        spec = importlib.util.find_spec(package)
+    except ModuleNotFoundError:
+        return False
+
+    return spec is not None
+
+
+def repo_dir(name):
+    return os.path.join(script_path, dir_repos, name)
+
+
+def run_python(code, desc=None, errdesc=None):
+    return run(f'"{python}" -c "{code}"', desc, errdesc)
+
+
+def run_pip(args, desc=None):
+    if skip_install:
+        return
+
+    index_url_line = f' --index-url {index_url}' if index_url != '' else ''
+    return run(f'"{python}" -m pip {args} --prefer-binary{index_url_line}', desc=f"Installing {desc}", errdesc=f"Couldn't install {desc}")
+
+
+def check_run_python(code):
+    return check_run(f'"{python}" -c "{code}"')
+
+
+def git_clone(url, dir, name, commithash=None):
+    # TODO clone into temporary dir and move if successful
+
+    if os.path.exists(dir):
+        if commithash is None:
+            return
+
+        current_hash = run(f'"{git}" -C "{dir}" rev-parse HEAD', None, f"Couldn't determine {name}'s hash: {commithash}").strip()
+        if current_hash == commithash:
+            return
+
+        run(f'"{git}" -C "{dir}" fetch', f"Fetching updates for {name}...", f"Couldn't fetch {name}")
+        run(f'"{git}" -C "{dir}" checkout {commithash}', f"Checking out commit for {name} with hash: {commithash}...", f"Couldn't checkout commit {commithash} for {name}")
+        return
+
+    run(f'"{git}" clone "{url}" "{dir}"', f"Cloning {name} into {dir}...", f"Couldn't clone {name}")
+
+    if commithash is not None:
+        run(f'"{git}" -C "{dir}" checkout {commithash}', None, "Couldn't checkout {name}'s hash: {commithash}")
+
+
+def git_pull_recursive(dir):
+    for subdir, _, _ in os.walk(dir):
+        if os.path.exists(os.path.join(subdir, '.git')):
+            try:
+                output = subprocess.check_output([git, '-C', subdir, 'pull', '--autostash'])
+                print(f"Pulled changes for repository in '{subdir}':\n{output.decode('utf-8').strip()}\n")
+            except subprocess.CalledProcessError as e:
+                print(f"Couldn't perform 'git pull' on repository in '{subdir}':\n{e.output.decode('utf-8').strip()}\n")
+
+
+def version_check(commit):
+    try:
+        import requests
+        commits = requests.get('https://api.github.com/repos/lshqqytiger/stable-diffusion-webui-directml/branches/master').json()
+        if commit != "<none>" and commits['commit']['sha'] != commit:
+            print("--------------------------------------------------------")
+            print("| You are not up to date with the most recent release. |")
+            print("| Consider running `git pull` to update.               |")
+            print("--------------------------------------------------------")
+        elif commits['commit']['sha'] == commit:
+            print("You are up to date with the most recent release.")
+        else:
+            print("Not a git clone, can't perform version check.")
+    except Exception as e:
+        print("version check failed", e)
+
+
+def run_extension_installer(extension_dir):
+    path_installer = os.path.join(extension_dir, "install.py")
+    if not os.path.isfile(path_installer):
+        return
+
+    try:
+        env = os.environ.copy()
+        env['PYTHONPATH'] = os.path.abspath(".")
+
+        print(run(f'"{python}" "{path_installer}"', errdesc=f"Error running install.py for extension {extension_dir}", custom_env=env))
+    except Exception as e:
+        print(e, file=sys.stderr)
+
+
+def list_extensions(settings_file):
+    settings = {}
+
+    try:
+        if os.path.isfile(settings_file):
+            with open(settings_file, "r", encoding="utf8") as file:
+                settings = json.load(file)
+    except Exception as e:
+        print(e, file=sys.stderr)
+
+    disabled_extensions = set(settings.get('disabled_extensions', []))
+
+    return [x for x in os.listdir(os.path.join(data_path, dir_extensions)) if x not in disabled_extensions]
+
+
+def run_extensions_installers(settings_file):
+    if not os.path.isdir(dir_extensions):
+        return
+
+    for dirname_extension in list_extensions(settings_file):
+        run_extension_installer(os.path.join(dir_extensions, dirname_extension))
+
+
+def prepare_environment():
+    global skip_install
+
+    pip_installer_location = os.environ.get('PIP_INSTALLER_LOCATION', None)
+
+    torch_command = os.environ.get('TORCH_COMMAND', "pip install torch==1.13.1 torchvision==0.14.1 torch-directml")
+    requirements_file = os.environ.get('REQS_FILE', "requirements_versions.txt")
+    commandline_args = os.environ.get('COMMANDLINE_ARGS', "")
+
+    xformers_package = os.environ.get('XFORMERS_PACKAGE', 'xformers==0.0.16rc425')
+    gfpgan_package = os.environ.get('GFPGAN_PACKAGE', "git+https://github.com/TencentARC/GFPGAN.git@8d2447a2d918f8eba5a4a01463fd48e45126a379")
+    clip_package = os.environ.get('CLIP_PACKAGE', "git+https://github.com/openai/CLIP.git@d50d76daa670286dd6cacf3bcd80b5e4823fc8e1")
+    openclip_package = os.environ.get('OPENCLIP_PACKAGE', "git+https://github.com/mlfoundations/open_clip.git@bb6e834e9c70d9c27d0dc3ecedeebeaeb1ffad6b")
+
+    xformers_windows_package = os.environ.get('XFORMERS_WINDOWS_PACKAGE', 'https://github.com/C43H66N12O12S2/stable-diffusion-webui/releases/download/f/xformers-0.0.14.dev0-cp310-cp310-win_amd64.whl')
+
+    taming_transformers_repo = os.environ.get('TAMING_TRANSFORMERS_REPO', "https://github.com/CompVis/taming-transformers.git")
+    codeformer_repo = os.environ.get('CODEFORMER_REPO', 'https://github.com/sczhou/CodeFormer.git')
+    blip_repo = os.environ.get('BLIP_REPO', 'https://github.com/salesforce/BLIP.git')
+    sd_repo = os.environ.get('BLIP_REPO', 'https://github.com/lshqqytiger/stablediffusion-directml.git')
+    k_diffusion_repo = os.environ.get('BLIP_REPO', 'https://github.com/lshqqytiger/k-diffusion-directml.git')
+
+    taming_transformers_commit_hash = os.environ.get('TAMING_TRANSFORMERS_COMMIT_HASH', "24268930bf1dce879235a7fddd0b2355b84d7ea6")
+    codeformer_commit_hash = os.environ.get('CODEFORMER_COMMIT_HASH', "c5b4593074ba6214284d6acd5f1719b6c5d739af")
+    blip_commit_hash = os.environ.get('BLIP_COMMIT_HASH', "48211a1594f1321b00f14c9f7a5b4813144b2fb9")
+
+    sys.argv += shlex.split(commandline_args)
+
+    sys.argv, _ = extract_arg(sys.argv, '-f')
+    sys.argv, update_all_extensions = extract_arg(sys.argv, '--update-all-extensions')
+    sys.argv, skip_python_version_check = extract_arg(sys.argv, '--skip-python-version-check')
+    sys.argv, reinstall_xformers = extract_arg(sys.argv, '--reinstall-xformers')
+    sys.argv, reinstall_torch = extract_arg(sys.argv, '--reinstall-torch')
+    sys.argv, update_check = extract_arg(sys.argv, '--update-check')
+    sys.argv, run_tests, test_dir = extract_opt(sys.argv, '--tests')
+    sys.argv, skip_install = extract_arg(sys.argv, '--skip-install')
+    xformers = '--xformers' in sys.argv
+    ngrok = '--ngrok' in sys.argv
+
+    if not skip_python_version_check:
+        check_python_version()
+
+    commit = commit_hash()
+
+    print(f"Python {sys.version}")
+    print(f"Commit hash: {commit}")
+
+    if reinstall_torch or not is_installed("torch") or not is_installed("torchvision"):
+        run(f'"{python}" -m {torch_command}', "Installing torch and torchvision", "Couldn't install torch", live=True)
+
+    if not is_installed("gfpgan"):
+        run_pip(f"install {gfpgan_package}", "gfpgan")
+
+    if not is_installed("clip"):
+        run_pip(f"install {clip_package}", "clip")
+
+    if not is_installed("open_clip"):
+        run_pip(f"install {openclip_package}", "open_clip")
+
+    if (not is_installed("xformers") or reinstall_xformers) and xformers:
+        if platform.system() == "Windows":
+            if platform.python_version().startswith("3.10"):
+                run_pip(f"install -U -I --no-deps {xformers_package}", "xformers")
+            else:
+                print("Installation of xformers is not supported in this version of Python.")
+                print("You can also check this and build manually: https://github.com/AUTOMATIC1111/stable-diffusion-webui/wiki/Xformers#building-xformers-on-windows-by-duckness")
+                if not is_installed("xformers"):
+                    exit(0)
+        elif platform.system() == "Linux":
+            run_pip(f"install {xformers_package}", "xformers")
+
+    if not is_installed("pyngrok") and ngrok:
+        run_pip("install pyngrok", "ngrok")
+
+    os.makedirs(os.path.join(script_path, dir_repos), exist_ok=True)
+
+    git_clone(taming_transformers_repo, repo_dir('taming-transformers'), "Taming Transformers", taming_transformers_commit_hash)
+    git_clone(codeformer_repo, repo_dir('CodeFormer'), "CodeFormer", codeformer_commit_hash)
+    git_clone(blip_repo, repo_dir('BLIP'), "BLIP", blip_commit_hash)
+    git_clone(sd_repo, repo_dir('stable-diffusion-stability-ai'), "stable-diffusion-stability-ai")
+    git_clone(k_diffusion_repo, repo_dir('k-diffusion'), "k-diffusion")
+
+    if not is_installed("lpips"):
+        run_pip(f"install -r \"{os.path.join(repo_dir('CodeFormer'), 'requirements.txt')}\"", "requirements for CodeFormer")
+
+    if not os.path.isfile(requirements_file):
+        requirements_file = os.path.join(script_path, requirements_file)
+    run_pip(f"install -r \"{requirements_file}\"", "requirements for Web UI")
+
+    run_extensions_installers(settings_file=args.ui_settings_file)
+
+    if update_check:
+        version_check(commit)
+
+    if update_all_extensions:
+        git_pull_recursive(os.path.join(data_path, dir_extensions))
+    
+    if "--exit" in sys.argv:
+        print("Exiting because of --exit argument")
+        exit(0)
+
+    if run_tests:
+        exitcode = tests(test_dir)
+        exit(exitcode)
+
+
+def tests(test_dir):
+    if "--api" not in sys.argv:
+        sys.argv.append("--api")
+    if "--ckpt" not in sys.argv:
+        sys.argv.append("--ckpt")
+        sys.argv.append("./test/test_files/empty.pt")
+        sys.argv.append(os.path.join(script_path, "test/test_files/empty.pt"))
+    if "--disable-nan-check" not in sys.argv:
+        sys.argv.append("--disable-nan-check")
+
+    print(f"Launching Web UI in another process for testing with arguments: {' '.join(sys.argv[1:])}")
+
+    os.environ['COMMANDLINE_ARGS'] = ""
+    with open(os.path.join(script_path, 'test/stdout.txt'), "w", encoding="utf8") as stdout, open(os.path.join(script_path, 'test/stderr.txt'), "w", encoding="utf8") as stderr:
+        proc = subprocess.Popen([sys.executable, *sys.argv], stdout=stdout, stderr=stderr)
+
+    import test.server_poll
+    exitcode = test.server_poll.run_tests(proc, test_dir)
+
+    print(f"Stopping Web UI process with id {proc.pid}")
+    proc.kill()
+    return exitcode
+
+
+def start():
+    print(f"Launching {'API server' if '--nowebui' in sys.argv else 'Web UI'} with arguments: {' '.join(sys.argv[1:])}")
+    import webui
+    if '--nowebui' in sys.argv:
+        webui.api_only()
+    else:
+        webui.webui()
+
+
+if __name__ == "__main__":
+    prepare_environment()
+    start()