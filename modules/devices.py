--- conflicted
+++ resolved
@@ -228,13 +228,11 @@
     if dtype == torch.float32 or dtype_inference == torch.float32:
         return contextlib.nullcontext()
 
-<<<<<<< HEAD
     if device.type == "privateuseone":
         return torch.dml.amp.autocast(dtype)
-=======
+
     if has_xpu() or has_mps() or cuda_no_autocast():
         return manual_cast(dtype)
->>>>>>> bef51aed
 
     return torch.autocast("cuda")
 
