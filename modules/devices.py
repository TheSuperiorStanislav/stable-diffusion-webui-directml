import sys, os, shlex
import contextlib
import torch
import torch_directml
from modules import errors, atiadlxx
from packaging import version
from functools import reduce
import operator


# has_mps is only available in nightly pytorch (for now) and macOS 12.3+.
# check `getattr` and try it for compatibility
def has_mps() -> bool:
    if not getattr(torch, 'has_mps', False):
        return False
    try:
        torch.zeros(1).to(torch.device("mps"))
        return True
    except Exception:
        return False


def extract_device_id(args, name):
    for x in range(len(args)):
        if name in args[x]:
            return args[x + 1]

    return None


def get_cuda_device_string():
    from modules import shared

    if shared.cmd_opts.device_id is not None:
        return f"cuda:{shared.cmd_opts.device_id}"

    return "cuda"


def get_optimal_device_name():
    if torch.cuda.is_available():
        return get_cuda_device_string()

    if has_mps():
        return "mps"

    return "cpu"

<<<<<<< HEAD
    if torch_directml.is_available():
        return dml
    
    return cpu
=======

def get_optimal_device():
    return torch.device(get_optimal_device_name())
>>>>>>> b7d2af8c


def get_device_for(task):
    from modules import shared

    if task in shared.cmd_opts.use_cpu:
        return cpu

    return get_optimal_device()


def torch_gc():
    if torch.cuda.is_available():
        with torch.cuda.device(get_cuda_device_string()):
            torch.cuda.empty_cache()
            torch.cuda.ipc_collect()


def enable_tf32():
    if torch.cuda.is_available():

        # enabling benchmark option seems to enable a range of cards to do fp16 when they otherwise can't
        # see https://github.com/AUTOMATIC1111/stable-diffusion-webui/pull/4407
        if any([torch.cuda.get_device_capability(devid) == (7, 5) for devid in range(0, torch.cuda.device_count())]):
            torch.backends.cudnn.benchmark = True

        torch.backends.cuda.matmul.allow_tf32 = True
        torch.backends.cudnn.allow_tf32 = True



errors.run(enable_tf32, "Enabling TF32")

cpu = torch.device("cpu")
dml = torch_directml.device(torch_directml.default_device())
adl = None
hMEM = None
try:
    if "AMD" in torch_directml.device_name(dml.index):
        adl = atiadlxx.ATIADLxx()
        hMEM = adl.getMemoryInfo2(0).iHyperMemorySize
    else:
        print("Warning: experimental graphic memory optimizations are disabled due to gpu vendor.")
except RuntimeError:
    print("Memory optimization for DirectML is disabled. Because this is not Windows platform.")
device = device_interrogate = device_gfpgan = device_esrgan = device_codeformer = None
dtype = torch.float16
dtype_vae = torch.float16
dtype_unet = torch.float16
unet_needs_upcast = False


def randn(seed, shape):
    torch.manual_seed(seed)
    if device.type == 'mps':
        return torch.randn(shape, device=cpu).to(device)
    return torch.randn(shape, device=device)


def randn_without_seed(shape):
    if device.type == 'mps':
        return torch.randn(shape, device=cpu).to(device)
    return torch.randn(shape, device=device)


def autocast(disable=False):
    from modules import shared

    if disable:
        return contextlib.nullcontext()

    if dtype == torch.float32 or shared.cmd_opts.precision == "full":
        return contextlib.nullcontext()

    return torch.autocast("cuda")


def without_autocast(disable=False):
    return torch.autocast("cuda", enabled=False) if torch.is_autocast_enabled() and not disable else contextlib.nullcontext()


class NansException(Exception):
    pass


def test_for_nans(x, where):
    from modules import shared

    if shared.cmd_opts.disable_nan_check:
        return

    if not torch.all(torch.isnan(x)).item():
        return

    if where == "unet":
        message = "A tensor with all NaNs was produced in Unet."

        if not shared.cmd_opts.no_half:
            message += " This could be either because there's not enough precision to represent the picture, or because your video card does not support half type. Try setting the \"Upcast cross attention layer to float32\" option in Settings > Stable Diffusion or using the --no-half commandline argument to fix this."

    elif where == "vae":
        message = "A tensor with all NaNs was produced in VAE."

        if not shared.cmd_opts.no_half and not shared.cmd_opts.no_half_vae:
            message += " This could be because there's not enough precision to represent the picture. Try adding --no-half-vae commandline argument to fix this."
    else:
        message = "A tensor with all NaNs was produced."

    message += " Use --disable-nan-check commandline argument to disable this check."

    raise NansException(message)


# MPS workaround for https://github.com/pytorch/pytorch/issues/79383
orig_tensor_to = torch.Tensor.to
def tensor_to_fix(self, *args, **kwargs):
    if self.device.type != 'mps' and \
       ((len(args) > 0 and isinstance(args[0], torch.device) and args[0].type == 'mps') or \
       (isinstance(kwargs.get('device'), torch.device) and kwargs['device'].type == 'mps')):
        self = self.contiguous()
    return orig_tensor_to(self, *args, **kwargs)


# MPS workaround for https://github.com/pytorch/pytorch/issues/80800 
orig_layer_norm = torch.nn.functional.layer_norm
def layer_norm_fix(*args, **kwargs):
    if len(args) > 0 and isinstance(args[0], torch.Tensor) and args[0].device.type == 'mps':
        args = list(args)
        args[0] = args[0].contiguous()
    return orig_layer_norm(*args, **kwargs)


# MPS workaround for https://github.com/pytorch/pytorch/issues/90532
orig_tensor_numpy = torch.Tensor.numpy
def numpy_fix(self, *args, **kwargs):
    if self.requires_grad:
        self = self.detach()
    return orig_tensor_numpy(self, *args, **kwargs)


# MPS workaround for https://github.com/pytorch/pytorch/issues/89784
orig_cumsum = torch.cumsum
orig_Tensor_cumsum = torch.Tensor.cumsum
def cumsum_fix(input, cumsum_func, *args, **kwargs):
    if input.device.type == 'mps':
        output_dtype = kwargs.get('dtype', input.dtype)
        if output_dtype == torch.int64:
            return cumsum_func(input.cpu(), *args, **kwargs).to(input.device)
        elif cumsum_needs_bool_fix and output_dtype == torch.bool or cumsum_needs_int_fix and (output_dtype == torch.int8 or output_dtype == torch.int16):
            return cumsum_func(input.to(torch.int32), *args, **kwargs).to(torch.int64)
    return cumsum_func(input, *args, **kwargs)


class GroupNorm(torch.nn.GroupNorm):
    def forward(self, x):
        if (x.dtype == torch.float16 or self.weight.dtype == torch.float16) and x.device.type == 'privateuseone':
            self.weight = torch.nn.Parameter(self.weight.float())
            self.bias = torch.nn.Parameter(self.bias.float())
            return super().forward(x.float()).type(x.dtype)
        else:
            return super().forward(x)


class LayerNorm(torch.nn.LayerNorm):
    def forward(self, x):
        if (x.dtype == torch.float16 or self.weight.dtype == torch.float16) and x.device.type == 'privateuseone':
            self.weight = torch.nn.Parameter(self.weight.float())
            if self.bias is not None and self.bias.dtype == torch.float16:
                self.bias = torch.nn.Parameter(self.bias.float())
            return super().forward(x.float()).type(x.dtype)
        else:
            return super().forward(x)


class Linear(torch.nn.Linear):
    def forward(self, x):
        if (x.dtype == torch.float16 or self.weight.dtype == torch.float16) and x.device.type == 'privateuseone':
            self.weight = torch.nn.Parameter(self.weight.float())
            if self.bias is not None and self.bias.dtype == torch.float16:
                self.bias = torch.nn.Parameter(self.bias.float())
            return super().forward(x.float()).type(x.dtype)
        else:
            return super().forward(x)


class Conv2d(torch.nn.Conv2d):
    def forward(self, x):
        if (x.dtype == torch.float16 or self.weight.dtype == torch.float16) and x.device.type == 'privateuseone':
            self.weight = torch.nn.Parameter(self.weight.float())
            if self.bias is not None and self.bias.dtype == torch.float16:
                self.bias = torch.nn.Parameter(self.bias.float())
            return super().forward(x.float()).type(x.dtype)
        else:
            return super().forward(x)


_pad = torch.nn.functional.pad
def pad(input, pad, mode='constant', value=None):
    if input.dtype == torch.float16 and input.device.type == 'privateuseone':
        return _pad(input.float(), pad, mode, value).type(input.dtype)
    else:
        return _pad(input, pad, mode, value)


if has_mps():
    if version.parse(torch.__version__) < version.parse("1.13"):
        # PyTorch 1.13 doesn't need these fixes but unfortunately is slower and has regressions that prevent training from working
        torch.Tensor.to = tensor_to_fix
        torch.nn.functional.layer_norm = layer_norm_fix
        torch.Tensor.numpy = numpy_fix
    elif version.parse(torch.__version__) > version.parse("1.13.1"):
        cumsum_needs_int_fix = not torch.Tensor([1,2]).to(torch.device("mps")).equal(torch.ShortTensor([1,1]).to(torch.device("mps")).cumsum(0))
        cumsum_needs_bool_fix = not torch.BoolTensor([True,True]).to(device=torch.device("mps"), dtype=torch.int64).equal(torch.BoolTensor([True,False]).to(torch.device("mps")).cumsum(0))
        torch.cumsum = lambda input, *args, **kwargs: ( cumsum_fix(input, orig_cumsum, *args, **kwargs) )
        torch.Tensor.cumsum = lambda self, *args, **kwargs: ( cumsum_fix(self, orig_Tensor_cumsum, *args, **kwargs) )
        orig_narrow = torch.narrow
        torch.narrow = lambda *args, **kwargs: ( orig_narrow(*args, **kwargs).clone() )


if dml.type == 'privateuseone':
    torch.nn.GroupNorm = GroupNorm
    torch.nn.LayerNorm = LayerNorm
    torch.nn.Linear = Linear
    torch.nn.Conv2d = Conv2d
    torch.nn.functional.pad = pad
<|MERGE_RESOLUTION|>--- conflicted
+++ resolved
@@ -44,18 +44,14 @@
     if has_mps():
         return "mps"
 
+    if torch_directml.is_available():
+        return torch_directml.default_device()
+
     return "cpu"
 
-<<<<<<< HEAD
-    if torch_directml.is_available():
-        return dml
-    
-    return cpu
-=======
 
 def get_optimal_device():
     return torch.device(get_optimal_device_name())
->>>>>>> b7d2af8c
 
 
 def get_device_for(task):
@@ -90,11 +86,11 @@
 errors.run(enable_tf32, "Enabling TF32")
 
 cpu = torch.device("cpu")
-dml = torch_directml.device(torch_directml.default_device())
 adl = None
 hMEM = None
 try:
-    if "AMD" in torch_directml.device_name(dml.index):
+    dml = get_optimal_device()
+    if dml.type == "privateuseone" and "AMD" in torch_directml.device_name(dml.index):
         adl = atiadlxx.ATIADLxx()
         hMEM = adl.getMemoryInfo2(0).iHyperMemorySize
     else:
@@ -275,7 +271,7 @@
         torch.narrow = lambda *args, **kwargs: ( orig_narrow(*args, **kwargs).clone() )
 
 
-if dml.type == 'privateuseone':
+if get_optimal_device().type == 'privateuseone':
     torch.nn.GroupNorm = GroupNorm
     torch.nn.LayerNorm = LayerNorm
     torch.nn.Linear = Linear
