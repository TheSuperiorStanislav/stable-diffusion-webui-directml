--- conflicted
+++ resolved
@@ -1,19 +1,16 @@
 import sys
 import contextlib
 import torch
-<<<<<<< HEAD
 import torch_directml
 from modules import errors, atiadlxx
 from modules.sd_hijack_utils import CondFunc
 from packaging import version
 from functools import reduce
 import operator
-=======
 from modules import errors
 
 if sys.platform == "darwin":
     from modules import mac_specific
->>>>>>> 3e0f9a75
 
 
 def has_mps() -> bool:
@@ -180,7 +177,6 @@
 
     message += " Use --disable-nan-check commandline argument to disable this check."
 
-<<<<<<< HEAD
     raise NansException(message)
 
 
@@ -246,33 +242,11 @@
         return _pad(input, pad, mode, value)
 
 
-if has_mps():
-    if version.parse(torch.__version__) < version.parse("1.13"):
-        # PyTorch 1.13 doesn't need these fixes but unfortunately is slower and has regressions that prevent training from working
-
-        # MPS workaround for https://github.com/pytorch/pytorch/issues/79383
-        CondFunc('torch.Tensor.to', lambda orig_func, self, *args, **kwargs: orig_func(self.contiguous(), *args, **kwargs),
-                                                          lambda _, self, *args, **kwargs: self.device.type != 'mps' and (args and isinstance(args[0], torch.device) and args[0].type == 'mps' or isinstance(kwargs.get('device'), torch.device) and kwargs['device'].type == 'mps'))
-        # MPS workaround for https://github.com/pytorch/pytorch/issues/80800 
-        CondFunc('torch.nn.functional.layer_norm', lambda orig_func, *args, **kwargs: orig_func(*([args[0].contiguous()] + list(args[1:])), **kwargs),
-                                                                                        lambda _, *args, **kwargs: args and isinstance(args[0], torch.Tensor) and args[0].device.type == 'mps')
-        # MPS workaround for https://github.com/pytorch/pytorch/issues/90532
-        CondFunc('torch.Tensor.numpy', lambda orig_func, self, *args, **kwargs: orig_func(self.detach(), *args, **kwargs), lambda _, self, *args, **kwargs: self.requires_grad)
-    elif version.parse(torch.__version__) > version.parse("1.13.1"):
-        cumsum_needs_int_fix = not torch.Tensor([1,2]).to(torch.device("mps")).equal(torch.ShortTensor([1,1]).to(torch.device("mps")).cumsum(0))
-        cumsum_needs_bool_fix = not torch.BoolTensor([True,True]).to(device=torch.device("mps"), dtype=torch.int64).equal(torch.BoolTensor([True,False]).to(torch.device("mps")).cumsum(0))
-        cumsum_fix_func = lambda orig_func, input, *args, **kwargs: cumsum_fix(input, orig_func, *args, **kwargs)
-        CondFunc('torch.cumsum', cumsum_fix_func, None)
-        CondFunc('torch.Tensor.cumsum', cumsum_fix_func, None)
-        CondFunc('torch.narrow', lambda orig_func, *args, **kwargs: orig_func(*args, **kwargs).clone(), None)
-
-
 if torch_directml.is_available():
     torch.nn.GroupNorm = GroupNorm
     torch.nn.LayerNorm = LayerNorm
     torch.nn.Linear = Linear
     torch.nn.Conv2d = Conv2d
     torch.nn.functional.pad = pad
-=======
-    raise NansException(message)
->>>>>>> 3e0f9a75
+
+    CondFunc('torchsde._brownian.brownian_interval._randn', lambda _, size, dtype, device, seed: torch.randn(size, dtype=dtype, device=torch.device("cpu"), generator=torch.Generator(torch.device("cpu")).manual_seed(int(seed))).to(device), lambda _, size, dtype, device, seed: device.type == 'privateuseone')