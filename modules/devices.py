import sys, os, shlex
import contextlib
import torch
<<<<<<< HEAD
import torch_directml
from modules import errors, atiadlxx
=======
from modules import errors
from modules.sd_hijack_utils import CondFunc
>>>>>>> 226d840e
from packaging import version
from functools import reduce
import operator


# has_mps is only available in nightly pytorch (for now) and macOS 12.3+.
# check `getattr` and try it for compatibility
def has_mps() -> bool:
    if not getattr(torch, 'has_mps', False):
        return False
    try:
        torch.zeros(1).to(torch.device("mps"))
        return True
    except Exception:
        return False


def extract_device_id(args, name):
    for x in range(len(args)):
        if name in args[x]:
            return args[x + 1]

    return None


def get_cuda_device_string():
    from modules import shared

    if shared.cmd_opts.device_id is not None:
        return f"cuda:{shared.cmd_opts.device_id}"

    return "cuda"


def get_dml_device_string():
    from modules import shared

    if shared.cmd_opts.device_id is not None:
        return f"privateuseone:{shared.cmd_opts.device_id}"

    return "privateuseone:0"


def get_optimal_device_name():
    if torch.cuda.is_available():
        return get_cuda_device_string()

    if has_mps():
        return "mps"

    if torch_directml.is_available():
        return get_dml_device_string()

    return "cpu"


def get_optimal_device():
    return torch.device(get_optimal_device_name())


def get_device_for(task):
    from modules import shared

    if task in shared.cmd_opts.use_cpu:
        return cpu

    return get_optimal_device()


def torch_gc():
    if torch.cuda.is_available():
        with torch.cuda.device(get_cuda_device_string()):
            torch.cuda.empty_cache()
            torch.cuda.ipc_collect()


def enable_tf32():
    if torch.cuda.is_available():

        # enabling benchmark option seems to enable a range of cards to do fp16 when they otherwise can't
        # see https://github.com/AUTOMATIC1111/stable-diffusion-webui/pull/4407
        if any([torch.cuda.get_device_capability(devid) == (7, 5) for devid in range(0, torch.cuda.device_count())]):
            torch.backends.cudnn.benchmark = True

        torch.backends.cuda.matmul.allow_tf32 = True
        torch.backends.cudnn.allow_tf32 = True


errors.run(enable_tf32, "Enabling TF32")

cpu = torch.device("cpu")
adl = None
hMEM = None
try:
    dml = torch_directml.device(torch_directml.default_device())
    if dml.type == "privateuseone" and "AMD" in torch_directml.device_name(dml.index):
        adl = atiadlxx.ATIADLxx()
        hMEM = adl.getMemoryInfo2(0).iHyperMemorySize
    else:
        print("Warning: experimental graphic memory optimizations are disabled due to gpu vendor.")
except RuntimeError:
    print("Memory optimization for DirectML is disabled. Because this is not Windows platform.")
device = device_interrogate = device_gfpgan = device_esrgan = device_codeformer = None
dtype = torch.float16
dtype_vae = torch.float16
dtype_unet = torch.float16
unet_needs_upcast = False


def cond_cast_unet(input):
    return input.to(dtype_unet) if unet_needs_upcast else input


def cond_cast_float(input):
    return input.float() if unet_needs_upcast else input


def randn(seed, shape):
    torch.manual_seed(seed)
    if device.type == 'mps':
        return torch.randn(shape, device=cpu).to(device)
    return torch.randn(shape, device=device)


def randn_without_seed(shape):
    if device.type == 'mps':
        return torch.randn(shape, device=cpu).to(device)
    return torch.randn(shape, device=device)


def autocast(disable=False):
    from modules import shared

    if disable:
        return contextlib.nullcontext()

    if dtype == torch.float32 or shared.cmd_opts.precision == "full":
        return contextlib.nullcontext()

    return torch.autocast("cuda")


def without_autocast(disable=False):
    return torch.autocast("cuda", enabled=False) if torch.is_autocast_enabled() and not disable else contextlib.nullcontext()


class NansException(Exception):
    pass


def test_for_nans(x, where):
    from modules import shared

    if shared.cmd_opts.disable_nan_check:
        return

    if not torch.all(torch.isnan(x)).item():
        return

    if where == "unet":
        message = "A tensor with all NaNs was produced in Unet."

        if not shared.cmd_opts.no_half:
            message += " This could be either because there's not enough precision to represent the picture, or because your video card does not support half type. Try setting the \"Upcast cross attention layer to float32\" option in Settings > Stable Diffusion or using the --no-half commandline argument to fix this."

    elif where == "vae":
        message = "A tensor with all NaNs was produced in VAE."

        if not shared.cmd_opts.no_half and not shared.cmd_opts.no_half_vae:
            message += " This could be because there's not enough precision to represent the picture. Try adding --no-half-vae commandline argument to fix this."
    else:
        message = "A tensor with all NaNs was produced."

    message += " Use --disable-nan-check commandline argument to disable this check."

    raise NansException(message)


# MPS workaround for https://github.com/pytorch/pytorch/issues/89784
def cumsum_fix(input, cumsum_func, *args, **kwargs):
    if input.device.type == 'mps':
        output_dtype = kwargs.get('dtype', input.dtype)
        if output_dtype == torch.int64:
            return cumsum_func(input.cpu(), *args, **kwargs).to(input.device)
        elif cumsum_needs_bool_fix and output_dtype == torch.bool or cumsum_needs_int_fix and (output_dtype == torch.int8 or output_dtype == torch.int16):
            return cumsum_func(input.to(torch.int32), *args, **kwargs).to(torch.int64)
    return cumsum_func(input, *args, **kwargs)


class GroupNorm(torch.nn.GroupNorm):
    def forward(self, x):
        if (x.dtype == torch.float16 or self.weight.dtype == torch.float16) and x.device.type == 'privateuseone':
            self.weight = torch.nn.Parameter(self.weight.float())
            self.bias = torch.nn.Parameter(self.bias.float())
            return super().forward(x.float()).type(x.dtype)
        else:
            return super().forward(x)


class LayerNorm(torch.nn.LayerNorm):
    def forward(self, x):
        if (x.dtype == torch.float16 or self.weight.dtype == torch.float16) and x.device.type == 'privateuseone':
            self.weight = torch.nn.Parameter(self.weight.float())
            if self.bias is not None and self.bias.dtype == torch.float16:
                self.bias = torch.nn.Parameter(self.bias.float())
            return super().forward(x.float()).type(x.dtype)
        else:
            return super().forward(x)


class Linear(torch.nn.Linear):
    def forward(self, x):
        if (x.dtype == torch.float16 or self.weight.dtype == torch.float16) and x.device.type == 'privateuseone':
            self.weight = torch.nn.Parameter(self.weight.float())
            if self.bias is not None and self.bias.dtype == torch.float16:
                self.bias = torch.nn.Parameter(self.bias.float())
            return super().forward(x.float()).type(x.dtype)
        else:
            return super().forward(x)


class Conv2d(torch.nn.Conv2d):
    def forward(self, x):
        if (x.dtype == torch.float16 or self.weight.dtype == torch.float16) and x.device.type == 'privateuseone':
            self.weight = torch.nn.Parameter(self.weight.float())
            if self.bias is not None and self.bias.dtype == torch.float16:
                self.bias = torch.nn.Parameter(self.bias.float())
            return super().forward(x.float()).type(x.dtype)
        else:
            return super().forward(x)


_pad = torch.nn.functional.pad
def pad(input, pad, mode='constant', value=None):
    if input.dtype == torch.float16 and input.device.type == 'privateuseone':
        return _pad(input.float(), pad, mode, value).type(input.dtype)
    else:
        return _pad(input, pad, mode, value)


if has_mps():
    if version.parse(torch.__version__) < version.parse("1.13"):
        # PyTorch 1.13 doesn't need these fixes but unfortunately is slower and has regressions that prevent training from working

        # MPS workaround for https://github.com/pytorch/pytorch/issues/79383
        CondFunc('torch.Tensor.to', lambda orig_func, self, *args, **kwargs: orig_func(self.contiguous(), *args, **kwargs),
                                                          lambda _, self, *args, **kwargs: self.device.type != 'mps' and (args and isinstance(args[0], torch.device) and args[0].type == 'mps' or isinstance(kwargs.get('device'), torch.device) and kwargs['device'].type == 'mps'))
        # MPS workaround for https://github.com/pytorch/pytorch/issues/80800 
        CondFunc('torch.nn.functional.layer_norm', lambda orig_func, *args, **kwargs: orig_func(*([args[0].contiguous()] + list(args[1:])), **kwargs),
                                                                                        lambda _, *args, **kwargs: args and isinstance(args[0], torch.Tensor) and args[0].device.type == 'mps')
        # MPS workaround for https://github.com/pytorch/pytorch/issues/90532
        CondFunc('torch.Tensor.numpy', lambda orig_func, self, *args, **kwargs: orig_func(self.detach(), *args, **kwargs), lambda _, self, *args, **kwargs: self.requires_grad)
    elif version.parse(torch.__version__) > version.parse("1.13.1"):
        cumsum_needs_int_fix = not torch.Tensor([1,2]).to(torch.device("mps")).equal(torch.ShortTensor([1,1]).to(torch.device("mps")).cumsum(0))
        cumsum_needs_bool_fix = not torch.BoolTensor([True,True]).to(device=torch.device("mps"), dtype=torch.int64).equal(torch.BoolTensor([True,False]).to(torch.device("mps")).cumsum(0))
<<<<<<< HEAD
        torch.cumsum = lambda input, *args, **kwargs: ( cumsum_fix(input, orig_cumsum, *args, **kwargs) )
        torch.Tensor.cumsum = lambda self, *args, **kwargs: ( cumsum_fix(self, orig_Tensor_cumsum, *args, **kwargs) )


if torch_directml.is_available():
    torch.nn.GroupNorm = GroupNorm
    torch.nn.LayerNorm = LayerNorm
    torch.nn.Linear = Linear
    torch.nn.Conv2d = Conv2d
    torch.nn.functional.pad = pad
=======
        cumsum_fix_func = lambda orig_func, input, *args, **kwargs: cumsum_fix(input, orig_func, *args, **kwargs)
        CondFunc('torch.cumsum', cumsum_fix_func, None)
        CondFunc('torch.Tensor.cumsum', cumsum_fix_func, None)
        CondFunc('torch.narrow', lambda orig_func, *args, **kwargs: orig_func(*args, **kwargs).clone(), None)
>>>>>>> 226d840e
<|MERGE_RESOLUTION|>--- conflicted
+++ resolved
@@ -1,13 +1,9 @@
 import sys, os, shlex
 import contextlib
 import torch
-<<<<<<< HEAD
 import torch_directml
 from modules import errors, atiadlxx
-=======
-from modules import errors
 from modules.sd_hijack_utils import CondFunc
->>>>>>> 226d840e
 from packaging import version
 from functools import reduce
 import operator
@@ -263,9 +259,10 @@
     elif version.parse(torch.__version__) > version.parse("1.13.1"):
         cumsum_needs_int_fix = not torch.Tensor([1,2]).to(torch.device("mps")).equal(torch.ShortTensor([1,1]).to(torch.device("mps")).cumsum(0))
         cumsum_needs_bool_fix = not torch.BoolTensor([True,True]).to(device=torch.device("mps"), dtype=torch.int64).equal(torch.BoolTensor([True,False]).to(torch.device("mps")).cumsum(0))
-<<<<<<< HEAD
-        torch.cumsum = lambda input, *args, **kwargs: ( cumsum_fix(input, orig_cumsum, *args, **kwargs) )
-        torch.Tensor.cumsum = lambda self, *args, **kwargs: ( cumsum_fix(self, orig_Tensor_cumsum, *args, **kwargs) )
+        cumsum_fix_func = lambda orig_func, input, *args, **kwargs: cumsum_fix(input, orig_func, *args, **kwargs)
+        CondFunc('torch.cumsum', cumsum_fix_func, None)
+        CondFunc('torch.Tensor.cumsum', cumsum_fix_func, None)
+        CondFunc('torch.narrow', lambda orig_func, *args, **kwargs: orig_func(*args, **kwargs).clone(), None)
 
 
 if torch_directml.is_available():
@@ -273,10 +270,4 @@
     torch.nn.LayerNorm = LayerNorm
     torch.nn.Linear = Linear
     torch.nn.Conv2d = Conv2d
-    torch.nn.functional.pad = pad
-=======
-        cumsum_fix_func = lambda orig_func, input, *args, **kwargs: cumsum_fix(input, orig_func, *args, **kwargs)
-        CondFunc('torch.cumsum', cumsum_fix_func, None)
-        CondFunc('torch.Tensor.cumsum', cumsum_fix_func, None)
-        CondFunc('torch.narrow', lambda orig_func, *args, **kwargs: orig_func(*args, **kwargs).clone(), None)
->>>>>>> 226d840e
+    torch.nn.functional.pad = pad