import base64
import io
import time
import uvicorn
from threading import Lock
from gradio.processing_utils import encode_pil_to_base64, decode_base64_to_file, decode_base64_to_image
from fastapi import APIRouter, Depends, FastAPI, HTTPException
import modules.shared as shared
from modules.api.models import *
from modules.processing import StableDiffusionProcessingTxt2Img, StableDiffusionProcessingImg2Img, process_images
from modules.sd_samplers import all_samplers
from modules.extras import run_extras, run_pnginfo
<<<<<<< HEAD
from PIL import PngImagePlugin

=======
from modules.sd_models import checkpoints_list
from modules.realesrgan_model import get_realesrgan_models
from typing import List
>>>>>>> 89722fb5

def upscaler_to_index(name: str):
    try:
        return [x.name.lower() for x in shared.sd_upscalers].index(name.lower())
    except:
        raise HTTPException(status_code=400, detail=f"Invalid upscaler, needs to be on of these: {' , '.join([x.name for x in sd_upscalers])}")


sampler_to_index = lambda name: next(filter(lambda row: name.lower() == row[1].name.lower(), enumerate(all_samplers)), None)


def setUpscalers(req: dict):
    reqDict = vars(req)
    reqDict['extras_upscaler_1'] = upscaler_to_index(req.upscaler_1)
    reqDict['extras_upscaler_2'] = upscaler_to_index(req.upscaler_2)
    reqDict.pop('upscaler_1')
    reqDict.pop('upscaler_2')
    return reqDict


def encode_pil_to_base64(image):
    with io.BytesIO() as output_bytes:

        # Copy any text-only metadata
        use_metadata = False
        metadata = PngImagePlugin.PngInfo()
        for key, value in image.info.items():
            if isinstance(key, str) and isinstance(value, str):
                metadata.add_text(key, value)
                use_metadata = True

        image.save(
            output_bytes, "PNG", pnginfo=(metadata if use_metadata else None)
        )
        bytes_data = output_bytes.getvalue()
    return base64.b64encode(bytes_data)


class Api:
    def __init__(self, app: FastAPI, queue_lock: Lock):
        self.router = APIRouter()
        self.app = app
        self.queue_lock = queue_lock
        self.app.add_api_route("/sdapi/v1/txt2img", self.text2imgapi, methods=["POST"], response_model=TextToImageResponse)
        self.app.add_api_route("/sdapi/v1/img2img", self.img2imgapi, methods=["POST"], response_model=ImageToImageResponse)
        self.app.add_api_route("/sdapi/v1/extra-single-image", self.extras_single_image_api, methods=["POST"], response_model=ExtrasSingleImageResponse)
        self.app.add_api_route("/sdapi/v1/extra-batch-images", self.extras_batch_images_api, methods=["POST"], response_model=ExtrasBatchImagesResponse)
        self.app.add_api_route("/sdapi/v1/png-info", self.pnginfoapi, methods=["POST"], response_model=PNGInfoResponse)
        self.app.add_api_route("/sdapi/v1/progress", self.progressapi, methods=["GET"], response_model=ProgressResponse)
        self.app.add_api_route("/sdapi/v1/interrupt", self.interruptapi, methods=["POST"])
        self.app.add_api_route("/sdapi/v1/options", self.get_config, methods=["GET"], response_model=OptionsModel)
        self.app.add_api_route("/sdapi/v1/options", self.set_config, methods=["POST"])
        self.app.add_api_route("/sdapi/v1/cmd-flags", self.get_cmd_flags, methods=["GET"], response_model=FlagsModel)
        self.app.add_api_route("/sdapi/v1/samplers", self.get_samplers, methods=["GET"], response_model=List[SamplerItem])
        self.app.add_api_route("/sdapi/v1/upscalers", self.get_upscalers, methods=["GET"], response_model=List[UpscalerItem])
        self.app.add_api_route("/sdapi/v1/sd-models", self.get_sd_models, methods=["GET"], response_model=List[SDModelItem])
        self.app.add_api_route("/sdapi/v1/hypernetworks", self.get_hypernetworks, methods=["GET"], response_model=List[HypernetworkItem])
        self.app.add_api_route("/sdapi/v1/face-restorers", self.get_face_restorers, methods=["GET"], response_model=List[FaceRestorerItem])
        self.app.add_api_route("/sdapi/v1/realesrgan-models", self.get_realesrgan_models, methods=["GET"], response_model=List[RealesrganItem])
        self.app.add_api_route("/sdapi/v1/prompt-styles", self.get_promp_styles, methods=["GET"], response_model=List[PromptStyleItem])
        self.app.add_api_route("/sdapi/v1/artist-categories", self.get_artists_categories, methods=["GET"], response_model=List[str])
        self.app.add_api_route("/sdapi/v1/artists", self.get_artists, methods=["GET"], response_model=List[ArtistItem])

    def text2imgapi(self, txt2imgreq: StableDiffusionTxt2ImgProcessingAPI):
        sampler_index = sampler_to_index(txt2imgreq.sampler_index)

        if sampler_index is None:
            raise HTTPException(status_code=404, detail="Sampler not found")

        populate = txt2imgreq.copy(update={ # Override __init__ params
            "sd_model": shared.sd_model,
            "sampler_index": sampler_index[0],
            "do_not_save_samples": True,
            "do_not_save_grid": True
            }
        )
        p = StableDiffusionProcessingTxt2Img(**vars(populate))
        # Override object param

        shared.state.begin()

        with self.queue_lock:
            processed = process_images(p)

        shared.state.end()

        b64images = list(map(encode_pil_to_base64, processed.images))

        return TextToImageResponse(images=b64images, parameters=vars(txt2imgreq), info=processed.js())

    def img2imgapi(self, img2imgreq: StableDiffusionImg2ImgProcessingAPI):
        sampler_index = sampler_to_index(img2imgreq.sampler_index)

        if sampler_index is None:
            raise HTTPException(status_code=404, detail="Sampler not found")


        init_images = img2imgreq.init_images
        if init_images is None:
            raise HTTPException(status_code=404, detail="Init image not found")

        mask = img2imgreq.mask
        if mask:
            mask = decode_base64_to_image(mask)


        populate = img2imgreq.copy(update={ # Override __init__ params
            "sd_model": shared.sd_model,
            "sampler_index": sampler_index[0],
            "do_not_save_samples": True,
            "do_not_save_grid": True,
            "mask": mask
            }
        )
        p = StableDiffusionProcessingImg2Img(**vars(populate))

        imgs = []
        for img in init_images:
            img = decode_base64_to_image(img)
            imgs = [img] * p.batch_size

        p.init_images = imgs

        shared.state.begin()

        with self.queue_lock:
            processed = process_images(p)

        shared.state.end()

        b64images = list(map(encode_pil_to_base64, processed.images))

        if (not img2imgreq.include_init_images):
            img2imgreq.init_images = None
            img2imgreq.mask = None

        return ImageToImageResponse(images=b64images, parameters=vars(img2imgreq), info=processed.js())

    def extras_single_image_api(self, req: ExtrasSingleImageRequest):
        reqDict = setUpscalers(req)

        reqDict['image'] = decode_base64_to_image(reqDict['image'])

        with self.queue_lock:
            result = run_extras(extras_mode=0, image_folder="", input_dir="", output_dir="", **reqDict)

        return ExtrasSingleImageResponse(image=encode_pil_to_base64(result[0][0]), html_info=result[1])

    def extras_batch_images_api(self, req: ExtrasBatchImagesRequest):
        reqDict = setUpscalers(req)

        def prepareFiles(file):
            file = decode_base64_to_file(file.data, file_path=file.name)
            file.orig_name = file.name
            return file

        reqDict['image_folder'] = list(map(prepareFiles, reqDict['imageList']))
        reqDict.pop('imageList')

        with self.queue_lock:
            result = run_extras(extras_mode=1, image="", input_dir="", output_dir="", **reqDict)

        return ExtrasBatchImagesResponse(images=list(map(encode_pil_to_base64, result[0])), html_info=result[1])

    def pnginfoapi(self, req: PNGInfoRequest):
        if(not req.image.strip()):
            return PNGInfoResponse(info="")

        result = run_pnginfo(decode_base64_to_image(req.image.strip()))

        return PNGInfoResponse(info=result[1])

    def progressapi(self, req: ProgressRequest = Depends()):
        # copy from check_progress_call of ui.py

        if shared.state.job_count == 0:
            return ProgressResponse(progress=0, eta_relative=0, state=shared.state.dict())

        # avoid dividing zero
        progress = 0.01

        if shared.state.job_count > 0:
            progress += shared.state.job_no / shared.state.job_count
        if shared.state.sampling_steps > 0:
            progress += 1 / shared.state.job_count * shared.state.sampling_step / shared.state.sampling_steps

        time_since_start = time.time() - shared.state.time_start
        eta = (time_since_start/progress)
        eta_relative = eta-time_since_start

        progress = min(progress, 1)

        shared.state.set_current_image()

        current_image = None
        if shared.state.current_image and not req.skip_current_image:
            current_image = encode_pil_to_base64(shared.state.current_image)

        return ProgressResponse(progress=progress, eta_relative=eta_relative, state=shared.state.dict(), current_image=current_image)

    def interruptapi(self):
        shared.state.interrupt()

        return {}
        
    def get_config(self):
        options = {}
        for key in shared.opts.data.keys():
            metadata = shared.opts.data_labels.get(key)
            if(metadata is not None):
                options.update({key: shared.opts.data.get(key, shared.opts.data_labels.get(key).default)})
            else:
                options.update({key: shared.opts.data.get(key, None)})
        
        return options
        
    def set_config(self, req: OptionsModel):
        reqDict = vars(req)
        for o in reqDict:
            setattr(shared.opts, o, reqDict[o])

        shared.opts.save(shared.config_filename)
        return

    def get_cmd_flags(self):
        return vars(shared.cmd_opts)

    def get_samplers(self):
        return [{"name":sampler[0], "aliases":sampler[2], "options":sampler[3]} for sampler in all_samplers]

    def get_upscalers(self):
        upscalers = []
        
        for upscaler in shared.sd_upscalers:
            u = upscaler.scaler
            upscalers.append({"name":u.name, "model_name":u.model_name, "model_path":u.model_path, "model_url":u.model_url})
        
        return upscalers
        
    def get_sd_models(self):
        return [{"title":x.title, "model_name":x.model_name, "hash":x.hash, "filename": x.filename, "config": x.config} for x in checkpoints_list.values()]

    def get_hypernetworks(self):
        return [{"name": name, "path": shared.hypernetworks[name]} for name in shared.hypernetworks]

    def get_face_restorers(self):
        return [{"name":x.name(), "cmd_dir": getattr(x, "cmd_dir", None)} for x in shared.face_restorers]

    def get_realesrgan_models(self):
        return [{"name":x.name,"path":x.data_path, "scale":x.scale} for x in get_realesrgan_models(None)]
    
    def get_promp_styles(self):
        styleList = []
        for k in shared.prompt_styles.styles:
            style = shared.prompt_styles.styles[k] 
            styleList.append({"name":style[0], "prompt": style[1], "negative_prompr": style[2]})

        return styleList

    def get_artists_categories(self):
        return shared.artist_db.cats

    def get_artists(self):
        return [{"name":x[0], "score":x[1], "category":x[2]} for x in shared.artist_db.artists]

    def launch(self, server_name, port):
        self.app.include_router(self.router)
        uvicorn.run(self.app, host=server_name, port=port)<|MERGE_RESOLUTION|>--- conflicted
+++ resolved
@@ -10,14 +10,10 @@
 from modules.processing import StableDiffusionProcessingTxt2Img, StableDiffusionProcessingImg2Img, process_images
 from modules.sd_samplers import all_samplers
 from modules.extras import run_extras, run_pnginfo
-<<<<<<< HEAD
 from PIL import PngImagePlugin
-
-=======
 from modules.sd_models import checkpoints_list
 from modules.realesrgan_model import get_realesrgan_models
 from typing import List
->>>>>>> 89722fb5
 
 def upscaler_to_index(name: str):
     try:
@@ -222,7 +218,7 @@
         shared.state.interrupt()
 
         return {}
-        
+
     def get_config(self):
         options = {}
         for key in shared.opts.data.keys():
@@ -231,9 +227,9 @@
                 options.update({key: shared.opts.data.get(key, shared.opts.data_labels.get(key).default)})
             else:
                 options.update({key: shared.opts.data.get(key, None)})
-        
+
         return options
-        
+
     def set_config(self, req: OptionsModel):
         reqDict = vars(req)
         for o in reqDict:
@@ -250,13 +246,13 @@
 
     def get_upscalers(self):
         upscalers = []
-        
+
         for upscaler in shared.sd_upscalers:
             u = upscaler.scaler
             upscalers.append({"name":u.name, "model_name":u.model_name, "model_path":u.model_path, "model_url":u.model_url})
-        
+
         return upscalers
-        
+
     def get_sd_models(self):
         return [{"title":x.title, "model_name":x.model_name, "hash":x.hash, "filename": x.filename, "config": x.config} for x in checkpoints_list.values()]
 
@@ -268,11 +264,11 @@
 
     def get_realesrgan_models(self):
         return [{"name":x.name,"path":x.data_path, "scale":x.scale} for x in get_realesrgan_models(None)]
-    
+
     def get_promp_styles(self):
         styleList = []
         for k in shared.prompt_styles.styles:
-            style = shared.prompt_styles.styles[k] 
+            style = shared.prompt_styles.styles[k]
             styleList.append({"name":style[0], "prompt": style[1], "negative_prompr": style[2]})
 
         return styleList
