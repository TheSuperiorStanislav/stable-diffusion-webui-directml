--- conflicted
+++ resolved
@@ -1,263 +1,3 @@
-<<<<<<< HEAD
-import os
-import re
-import shutil
-
-
-import torch
-import tqdm
-
-from modules import shared, images, sd_models, sd_vae, sd_models_config
-from modules.ui_common import plaintext_to_html
-import gradio as gr
-import safetensors.torch
-
-
-def run_pnginfo(image):
-    if image is None:
-        return '', '', ''
-
-    geninfo, items = images.read_info_from_image(image)
-    items = {**{'parameters': geninfo}, **items}
-
-    info = ''
-    for key, text in items.items():
-        info += f"""
-<div>
-<p><b>{plaintext_to_html(str(key))}</b></p>
-<p>{plaintext_to_html(str(text))}</p>
-</div>
-""".strip()+"\n"
-
-    if len(info) == 0:
-        message = "Nothing found in the image."
-        info = f"<div><p>{message}<p></div>"
-
-    return '', geninfo, info
-
-
-def create_config(ckpt_result, config_source, a, b, c):
-    def config(x):
-        res = sd_models_config.find_checkpoint_config_near_filename(x) if x else None
-        return res if res != shared.sd_default_config else None
-
-    if config_source == 0:
-        cfg = config(a) or config(b) or config(c)
-    elif config_source == 1:
-        cfg = config(b)
-    elif config_source == 2:
-        cfg = config(c)
-    else:
-        cfg = None
-
-    if cfg is None:
-        return
-
-    filename, _ = os.path.splitext(ckpt_result)
-    checkpoint_filename = filename + ".yaml"
-
-    print("Copying config:")
-    print("   from:", cfg)
-    print("     to:", checkpoint_filename)
-    shutil.copyfile(cfg, checkpoint_filename)
-
-
-checkpoint_dict_skip_on_merge = ["cond_stage_model.transformer.text_model.embeddings.position_ids"]
-
-
-def to_half(tensor, enable):
-    if enable and tensor.dtype == torch.float:
-        return tensor.half()
-
-    return tensor
-
-
-def run_modelmerger(id_task, primary_model_name, secondary_model_name, tertiary_model_name, interp_method, multiplier, save_as_half, custom_name, checkpoint_format, config_source, bake_in_vae, discard_weights):
-    shared.state.begin()
-    shared.state.job = 'model-merge'
-
-    def fail(message):
-        shared.state.textinfo = message
-        shared.state.end()
-        return [*[gr.update() for _ in range(4)], message]
-
-    def weighted_sum(theta0, theta1, alpha):
-        return ((1 - alpha) * theta0) + (alpha * theta1)
-
-    def get_difference(theta1, theta2):
-        return theta1 - theta2
-
-    def add_difference(theta0, theta1_2_diff, alpha):
-        return theta0 + (alpha * theta1_2_diff)
-
-    def filename_weighted_sum():
-        a = primary_model_info.model_name
-        b = secondary_model_info.model_name
-        Ma = round(1 - multiplier, 2)
-        Mb = round(multiplier, 2)
-
-        return f"{Ma}({a}) + {Mb}({b})"
-
-    def filename_add_difference():
-        a = primary_model_info.model_name
-        b = secondary_model_info.model_name
-        c = tertiary_model_info.model_name
-        M = round(multiplier, 2)
-
-        return f"{a} + {M}({b} - {c})"
-
-    def filename_nothing():
-        return primary_model_info.model_name
-
-    theta_funcs = {
-        "Weighted sum": (filename_weighted_sum, None, weighted_sum),
-        "Add difference": (filename_add_difference, get_difference, add_difference),
-        "No interpolation": (filename_nothing, None, None),
-    }
-    filename_generator, theta_func1, theta_func2 = theta_funcs[interp_method]
-    shared.state.job_count = (1 if theta_func1 else 0) + (1 if theta_func2 else 0)
-
-    if not primary_model_name:
-        return fail("Failed: Merging requires a primary model.")
-
-    primary_model_info = sd_models.checkpoints_list[primary_model_name]
-
-    if theta_func2 and not secondary_model_name:
-        return fail("Failed: Merging requires a secondary model.")
-
-    secondary_model_info = sd_models.checkpoints_list[secondary_model_name] if theta_func2 else None
-
-    if theta_func1 and not tertiary_model_name:
-        return fail(f"Failed: Interpolation method ({interp_method}) requires a tertiary model.")
-
-    tertiary_model_info = sd_models.checkpoints_list[tertiary_model_name] if theta_func1 else None
-
-    result_is_inpainting_model = False
-    result_is_instruct_pix2pix_model = False
-
-    if theta_func2:
-        shared.state.textinfo = f"Loading B"
-        print(f"Loading {secondary_model_info.filename}...")
-        theta_1 = sd_models.read_state_dict(secondary_model_info.filename, map_location='cpu')
-    else:
-        theta_1 = None
-
-    if theta_func1:
-        shared.state.textinfo = f"Loading C"
-        print(f"Loading {tertiary_model_info.filename}...")
-        theta_2 = sd_models.read_state_dict(tertiary_model_info.filename, map_location='cpu')
-
-        shared.state.textinfo = 'Merging B and C'
-        shared.state.sampling_steps = len(theta_1.keys())
-        for key in tqdm.tqdm(theta_1.keys()):
-            if key in checkpoint_dict_skip_on_merge:
-                continue
-
-            if 'model' in key:
-                if key in theta_2:
-                    t2 = theta_2.get(key, torch.zeros_like(theta_1[key]))
-                    theta_1[key] = theta_func1(theta_1[key], t2)
-                else:
-                    theta_1[key] = torch.zeros_like(theta_1[key])
-
-            shared.state.sampling_step += 1
-        del theta_2
-
-        shared.state.nextjob()
-
-    shared.state.textinfo = f"Loading {primary_model_info.filename}..."
-    print(f"Loading {primary_model_info.filename}...")
-    theta_0 = sd_models.read_state_dict(primary_model_info.filename, map_location='cpu')
-
-    print("Merging...")
-    shared.state.textinfo = 'Merging A and B'
-    shared.state.sampling_steps = len(theta_0.keys())
-    for key in tqdm.tqdm(theta_0.keys()):
-        if theta_1 and 'model' in key and key in theta_1:
-
-            if key in checkpoint_dict_skip_on_merge:
-                continue
-
-            a = theta_0[key]
-            b = theta_1[key]
-
-            # this enables merging an inpainting model (A) with another one (B);
-            # where normal model would have 4 channels, for latenst space, inpainting model would
-            # have another 4 channels for unmasked picture's latent space, plus one channel for mask, for a total of 9
-            if a.shape != b.shape and a.shape[0:1] + a.shape[2:] == b.shape[0:1] + b.shape[2:]:
-                if a.shape[1] == 4 and b.shape[1] == 9:
-                    raise RuntimeError("When merging inpainting model with a normal one, A must be the inpainting model.")
-                if a.shape[1] == 4 and b.shape[1] == 8:
-                    raise RuntimeError("When merging instruct-pix2pix model with a normal one, A must be the instruct-pix2pix model.")
-
-                if a.shape[1] == 8 and b.shape[1] == 4:#If we have an Instruct-Pix2Pix model...
-                    theta_0[key][:, 0:4, :, :] = theta_func2(a[:, 0:4, :, :], b, multiplier)#Merge only the vectors the models have in common.  Otherwise we get an error due to dimension mismatch.
-                    result_is_instruct_pix2pix_model = True
-                else:
-                    assert a.shape[1] == 9 and b.shape[1] == 4, f"Bad dimensions for merged layer {key}: A={a.shape}, B={b.shape}"
-                    theta_0[key][:, 0:4, :, :] = theta_func2(a[:, 0:4, :, :], b, multiplier)
-                    result_is_inpainting_model = True
-            else:
-                theta_0[key] = theta_func2(a, b, multiplier)
-            
-            theta_0[key] = to_half(theta_0[key], save_as_half)
-
-        shared.state.sampling_step += 1
-
-    del theta_1
-
-    bake_in_vae_filename = sd_vae.vae_dict.get(bake_in_vae, None)
-    if bake_in_vae_filename is not None:
-        print(f"Baking in VAE from {bake_in_vae_filename}")
-        shared.state.textinfo = 'Baking in VAE'
-        vae_dict = sd_vae.load_vae_dict(bake_in_vae_filename, map_location='cpu')
-
-        for key in vae_dict.keys():
-            theta_0_key = 'first_stage_model.' + key
-            if theta_0_key in theta_0:
-                theta_0[theta_0_key] = to_half(vae_dict[key], save_as_half)
-
-        del vae_dict
-
-    if save_as_half and not theta_func2:
-        for key in theta_0.keys():
-            theta_0[key] = to_half(theta_0[key], save_as_half)
-
-    if discard_weights:
-        regex = re.compile(discard_weights)
-        for key in list(theta_0):
-            if re.search(regex, key):
-                theta_0.pop(key, None)
-
-    ckpt_dir = shared.cmd_opts.ckpt_dir or sd_models.model_path
-
-    filename = filename_generator() if custom_name == '' else custom_name
-    filename += ".inpainting" if result_is_inpainting_model else ""
-    filename += ".instruct-pix2pix" if result_is_instruct_pix2pix_model else ""
-    filename += "." + checkpoint_format
-
-    output_modelname = os.path.join(ckpt_dir, filename)
-
-    shared.state.nextjob()
-    shared.state.textinfo = "Saving"
-    print(f"Saving to {output_modelname}...")
-
-    _, extension = os.path.splitext(output_modelname)
-    if extension.lower() == ".safetensors":
-        safetensors.torch.save_file(theta_0, output_modelname, metadata={"format": "pt"})
-    else:
-        torch.save(theta_0, output_modelname)
-
-    sd_models.list_models()
-
-    create_config(output_modelname, config_source, primary_model_info, secondary_model_info, tertiary_model_info)
-
-    print(f"Checkpoint saved to {output_modelname}.")
-    shared.state.textinfo = "Checkpoint saved"
-    shared.state.end()
-
-    return [*[gr.Dropdown.update(choices=sd_models.checkpoint_tiles()) for _ in range(4)], "Checkpoint saved to " + output_modelname]
-=======
 import os
 import re
 import shutil
@@ -557,5 +297,4 @@
     shared.state.textinfo = "Checkpoint saved"
     shared.state.end()
 
-    return [*[gr.Dropdown.update(choices=sd_models.checkpoint_tiles()) for _ in range(4)], "Checkpoint saved to " + output_modelname]
->>>>>>> 5ab7f213
+    return [*[gr.Dropdown.update(choices=sd_models.checkpoint_tiles()) for _ in range(4)], "Checkpoint saved to " + output_modelname]