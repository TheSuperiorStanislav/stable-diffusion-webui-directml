--- conflicted
+++ resolved
@@ -1,212 +1,207 @@
-import os
-import sys
-import traceback
-
-import numpy as np
-from PIL import Image
-from basicsr.utils.download_util import load_file_from_url
-from realesrgan import RealESRGANer
-
-from modules.upscaler import Upscaler, UpscalerData
-<<<<<<< HEAD
-from modules.shared import cmd_opts, opts, device
-
-import math
-import torch
-
-def realesrgan_tile_process_fix(self):
-    batch, channel, height, width = self.img.shape
-    output_height = height * self.scale
-    output_width = width * self.scale
-    output_shape = (batch, channel, output_height, output_width)
-
-    # start with black image
-    self.output = self.img.new_zeros(output_shape, device='cpu' if self.device.type == 'privateuseone' else self.device)
-    tiles_x = math.ceil(width / self.tile_size)
-    tiles_y = math.ceil(height / self.tile_size)
-
-    # loop over all tiles
-    for y in range(tiles_y):
-        for x in range(tiles_x):
-            # extract tile from input image
-            ofs_x = x * self.tile_size
-            ofs_y = y * self.tile_size
-            # input tile area on total image
-            input_start_x = ofs_x
-            input_end_x = min(ofs_x + self.tile_size, width)
-            input_start_y = ofs_y
-            input_end_y = min(ofs_y + self.tile_size, height)
-
-            # input tile area on total image with padding
-            input_start_x_pad = max(input_start_x - self.tile_pad, 0)
-            input_end_x_pad = min(input_end_x + self.tile_pad, width)
-            input_start_y_pad = max(input_start_y - self.tile_pad, 0)
-            input_end_y_pad = min(input_end_y + self.tile_pad, height)
-
-            # input tile dimensions
-            input_tile_width = input_end_x - input_start_x
-            input_tile_height = input_end_y - input_start_y
-            tile_idx = y * tiles_x + x + 1
-            input_tile = self.img[:, :, input_start_y_pad:input_end_y_pad, input_start_x_pad:input_end_x_pad]
-
-            # upscale tile
-            try:
-                with torch.no_grad():
-                    output_tile = self.model(input_tile)
-                    if self.device.type == 'privateuseone':
-                        output_tile = output_tile.cpu()
-            except RuntimeError as error:
-                print('Error', error)
-            print(f'\tTile {tile_idx}/{tiles_x * tiles_y}')
-
-            # output tile area on total image
-            output_start_x = input_start_x * self.scale
-            output_end_x = input_end_x * self.scale
-            output_start_y = input_start_y * self.scale
-            output_end_y = input_end_y * self.scale
-
-            # output tile area without padding
-            output_start_x_tile = (input_start_x - input_start_x_pad) * self.scale
-            output_end_x_tile = output_start_x_tile + input_tile_width * self.scale
-            output_start_y_tile = (input_start_y - input_start_y_pad) * self.scale
-            output_end_y_tile = output_start_y_tile + input_tile_height * self.scale
-
-            # put tile into output image
-            self.output[:, :, output_start_y:output_end_y,
-                        output_start_x:output_end_x] = output_tile[:, :, output_start_y_tile:output_end_y_tile,
-                                                                    output_start_x_tile:output_end_x_tile]
-    self.output = self.output.to(self.device)
-
-=======
-from modules.shared import cmd_opts, opts
-from modules import modelloader
->>>>>>> 5ab7f213
-
-class UpscalerRealESRGAN(Upscaler):
-    def __init__(self, path):
-        self.name = "RealESRGAN"
-        self.user_path = path
-        super().__init__()
-        try:
-            from basicsr.archs.rrdbnet_arch import RRDBNet
-            from realesrgan import RealESRGANer
-            from realesrgan.archs.srvgg_arch import SRVGGNetCompact
-            RealESRGANer.tile_process = realesrgan_tile_process_fix
-            self.enable = True
-            self.scalers = []
-            scalers = self.load_models(path)
-
-            local_model_paths = self.find_models(ext_filter=[".pth"])
-            for scaler in scalers:
-                if scaler.local_data_path.startswith("http"):
-                    filename = modelloader.friendly_name(scaler.local_data_path)
-                    local = next(iter([local_model for local_model in local_model_paths if local_model.endswith(filename + '.pth')]), None)
-                    if local:
-                        scaler.local_data_path = local
-
-                if scaler.name in opts.realesrgan_enabled_models:
-                    self.scalers.append(scaler)
-
-        except Exception:
-            print("Error importing Real-ESRGAN:", file=sys.stderr)
-            print(traceback.format_exc(), file=sys.stderr)
-            self.enable = False
-            self.scalers = []
-
-    def do_upscale(self, img, path):
-        if not self.enable:
-            return img
-
-        info = self.load_model(path)
-        if not os.path.exists(info.local_data_path):
-            print("Unable to load RealESRGAN model: %s" % info.name)
-            return img
-
-        upsampler = RealESRGANer(
-            scale=info.scale,
-            model_path=info.local_data_path,
-            model=info.model(),
-            half=not cmd_opts.no_half and not cmd_opts.upcast_sampling,
-            tile=opts.ESRGAN_tile,
-            tile_pad=opts.ESRGAN_tile_overlap,
-            device=device,
-        )
-
-        upsampled = upsampler.enhance(np.array(img), outscale=info.scale)[0]
-
-        image = Image.fromarray(upsampled)
-        return image
-
-    def load_model(self, path):
-        try:
-            info = next(iter([scaler for scaler in self.scalers if scaler.data_path == path]), None)
-
-            if info is None:
-                print(f"Unable to find model info: {path}")
-                return None
-
-            if info.local_data_path.startswith("http"):
-                info.local_data_path = load_file_from_url(url=info.data_path, model_dir=self.model_path, progress=True)
-
-            return info
-        except Exception as e:
-            print(f"Error making Real-ESRGAN models list: {e}", file=sys.stderr)
-            print(traceback.format_exc(), file=sys.stderr)
-        return None
-
-    def load_models(self, _):
-        return get_realesrgan_models(self)
-
-
-def get_realesrgan_models(scaler):
-    try:
-        from basicsr.archs.rrdbnet_arch import RRDBNet
-        from realesrgan.archs.srvgg_arch import SRVGGNetCompact
-        models = [
-            UpscalerData(
-                name="R-ESRGAN General 4xV3",
-                path="https://github.com/xinntao/Real-ESRGAN/releases/download/v0.2.5.0/realesr-general-x4v3.pth",
-                scale=4,
-                upscaler=scaler,
-                model=lambda: SRVGGNetCompact(num_in_ch=3, num_out_ch=3, num_feat=64, num_conv=32, upscale=4, act_type='prelu')
-            ),
-            UpscalerData(
-                name="R-ESRGAN General WDN 4xV3",
-                path="https://github.com/xinntao/Real-ESRGAN/releases/download/v0.2.5.0/realesr-general-wdn-x4v3.pth",
-                scale=4,
-                upscaler=scaler,
-                model=lambda: SRVGGNetCompact(num_in_ch=3, num_out_ch=3, num_feat=64, num_conv=32, upscale=4, act_type='prelu')
-            ),
-            UpscalerData(
-                name="R-ESRGAN AnimeVideo",
-                path="https://github.com/xinntao/Real-ESRGAN/releases/download/v0.2.5.0/realesr-animevideov3.pth",
-                scale=4,
-                upscaler=scaler,
-                model=lambda: SRVGGNetCompact(num_in_ch=3, num_out_ch=3, num_feat=64, num_conv=16, upscale=4, act_type='prelu')
-            ),
-            UpscalerData(
-                name="R-ESRGAN 4x+",
-                path="https://github.com/xinntao/Real-ESRGAN/releases/download/v0.1.0/RealESRGAN_x4plus.pth",
-                scale=4,
-                upscaler=scaler,
-                model=lambda: RRDBNet(num_in_ch=3, num_out_ch=3, num_feat=64, num_block=23, num_grow_ch=32, scale=4)
-            ),
-            UpscalerData(
-                name="R-ESRGAN 4x+ Anime6B",
-                path="https://github.com/xinntao/Real-ESRGAN/releases/download/v0.2.2.4/RealESRGAN_x4plus_anime_6B.pth",
-                scale=4,
-                upscaler=scaler,
-                model=lambda: RRDBNet(num_in_ch=3, num_out_ch=3, num_feat=64, num_block=6, num_grow_ch=32, scale=4)
-            ),
-            UpscalerData(
-                name="R-ESRGAN 2x+",
-                path="https://github.com/xinntao/Real-ESRGAN/releases/download/v0.2.1/RealESRGAN_x2plus.pth",
-                scale=2,
-                upscaler=scaler,
-                model=lambda: RRDBNet(num_in_ch=3, num_out_ch=3, num_feat=64, num_block=23, num_grow_ch=32, scale=2)
-            ),
-        ]
-        return models
-    except Exception as e:
-        print("Error making Real-ESRGAN models list:", file=sys.stderr)
-        print(traceback.format_exc(), file=sys.stderr)
+import os
+import sys
+import traceback
+
+import numpy as np
+from PIL import Image
+from basicsr.utils.download_util import load_file_from_url
+from realesrgan import RealESRGANer
+
+from modules.upscaler import Upscaler, UpscalerData
+from modules.shared import cmd_opts, opts, device
+from modules import modelloader
+
+import math
+import torch
+
+def realesrgan_tile_process_fix(self):
+    batch, channel, height, width = self.img.shape
+    output_height = height * self.scale
+    output_width = width * self.scale
+    output_shape = (batch, channel, output_height, output_width)
+
+    # start with black image
+    self.output = self.img.new_zeros(output_shape, device='cpu' if self.device.type == 'privateuseone' else self.device)
+    tiles_x = math.ceil(width / self.tile_size)
+    tiles_y = math.ceil(height / self.tile_size)
+
+    # loop over all tiles
+    for y in range(tiles_y):
+        for x in range(tiles_x):
+            # extract tile from input image
+            ofs_x = x * self.tile_size
+            ofs_y = y * self.tile_size
+            # input tile area on total image
+            input_start_x = ofs_x
+            input_end_x = min(ofs_x + self.tile_size, width)
+            input_start_y = ofs_y
+            input_end_y = min(ofs_y + self.tile_size, height)
+
+            # input tile area on total image with padding
+            input_start_x_pad = max(input_start_x - self.tile_pad, 0)
+            input_end_x_pad = min(input_end_x + self.tile_pad, width)
+            input_start_y_pad = max(input_start_y - self.tile_pad, 0)
+            input_end_y_pad = min(input_end_y + self.tile_pad, height)
+
+            # input tile dimensions
+            input_tile_width = input_end_x - input_start_x
+            input_tile_height = input_end_y - input_start_y
+            tile_idx = y * tiles_x + x + 1
+            input_tile = self.img[:, :, input_start_y_pad:input_end_y_pad, input_start_x_pad:input_end_x_pad]
+
+            # upscale tile
+            try:
+                with torch.no_grad():
+                    output_tile = self.model(input_tile)
+                    if self.device.type == 'privateuseone':
+                        output_tile = output_tile.cpu()
+            except RuntimeError as error:
+                print('Error', error)
+            print(f'\tTile {tile_idx}/{tiles_x * tiles_y}')
+
+            # output tile area on total image
+            output_start_x = input_start_x * self.scale
+            output_end_x = input_end_x * self.scale
+            output_start_y = input_start_y * self.scale
+            output_end_y = input_end_y * self.scale
+
+            # output tile area without padding
+            output_start_x_tile = (input_start_x - input_start_x_pad) * self.scale
+            output_end_x_tile = output_start_x_tile + input_tile_width * self.scale
+            output_start_y_tile = (input_start_y - input_start_y_pad) * self.scale
+            output_end_y_tile = output_start_y_tile + input_tile_height * self.scale
+
+            # put tile into output image
+            self.output[:, :, output_start_y:output_end_y,
+                        output_start_x:output_end_x] = output_tile[:, :, output_start_y_tile:output_end_y_tile,
+                                                                    output_start_x_tile:output_end_x_tile]
+    self.output = self.output.to(self.device)
+
+class UpscalerRealESRGAN(Upscaler):
+    def __init__(self, path):
+        self.name = "RealESRGAN"
+        self.user_path = path
+        super().__init__()
+        try:
+            from basicsr.archs.rrdbnet_arch import RRDBNet
+            from realesrgan import RealESRGANer
+            from realesrgan.archs.srvgg_arch import SRVGGNetCompact
+            RealESRGANer.tile_process = realesrgan_tile_process_fix
+            self.enable = True
+            self.scalers = []
+            scalers = self.load_models(path)
+
+            local_model_paths = self.find_models(ext_filter=[".pth"])
+            for scaler in scalers:
+                if scaler.local_data_path.startswith("http"):
+                    filename = modelloader.friendly_name(scaler.local_data_path)
+                    local = next(iter([local_model for local_model in local_model_paths if local_model.endswith(filename + '.pth')]), None)
+                    if local:
+                        scaler.local_data_path = local
+
+                if scaler.name in opts.realesrgan_enabled_models:
+                    self.scalers.append(scaler)
+
+        except Exception:
+            print("Error importing Real-ESRGAN:", file=sys.stderr)
+            print(traceback.format_exc(), file=sys.stderr)
+            self.enable = False
+            self.scalers = []
+
+    def do_upscale(self, img, path):
+        if not self.enable:
+            return img
+
+        info = self.load_model(path)
+        if not os.path.exists(info.local_data_path):
+            print("Unable to load RealESRGAN model: %s" % info.name)
+            return img
+
+        upsampler = RealESRGANer(
+            scale=info.scale,
+            model_path=info.local_data_path,
+            model=info.model(),
+            half=not cmd_opts.no_half and not cmd_opts.upcast_sampling,
+            tile=opts.ESRGAN_tile,
+            tile_pad=opts.ESRGAN_tile_overlap,
+            device=device,
+        )
+
+        upsampled = upsampler.enhance(np.array(img), outscale=info.scale)[0]
+
+        image = Image.fromarray(upsampled)
+        return image
+
+    def load_model(self, path):
+        try:
+            info = next(iter([scaler for scaler in self.scalers if scaler.data_path == path]), None)
+
+            if info is None:
+                print(f"Unable to find model info: {path}")
+                return None
+
+            if info.local_data_path.startswith("http"):
+                info.local_data_path = load_file_from_url(url=info.data_path, model_dir=self.model_path, progress=True)
+
+            return info
+        except Exception as e:
+            print(f"Error making Real-ESRGAN models list: {e}", file=sys.stderr)
+            print(traceback.format_exc(), file=sys.stderr)
+        return None
+
+    def load_models(self, _):
+        return get_realesrgan_models(self)
+
+
+def get_realesrgan_models(scaler):
+    try:
+        from basicsr.archs.rrdbnet_arch import RRDBNet
+        from realesrgan.archs.srvgg_arch import SRVGGNetCompact
+        models = [
+            UpscalerData(
+                name="R-ESRGAN General 4xV3",
+                path="https://github.com/xinntao/Real-ESRGAN/releases/download/v0.2.5.0/realesr-general-x4v3.pth",
+                scale=4,
+                upscaler=scaler,
+                model=lambda: SRVGGNetCompact(num_in_ch=3, num_out_ch=3, num_feat=64, num_conv=32, upscale=4, act_type='prelu')
+            ),
+            UpscalerData(
+                name="R-ESRGAN General WDN 4xV3",
+                path="https://github.com/xinntao/Real-ESRGAN/releases/download/v0.2.5.0/realesr-general-wdn-x4v3.pth",
+                scale=4,
+                upscaler=scaler,
+                model=lambda: SRVGGNetCompact(num_in_ch=3, num_out_ch=3, num_feat=64, num_conv=32, upscale=4, act_type='prelu')
+            ),
+            UpscalerData(
+                name="R-ESRGAN AnimeVideo",
+                path="https://github.com/xinntao/Real-ESRGAN/releases/download/v0.2.5.0/realesr-animevideov3.pth",
+                scale=4,
+                upscaler=scaler,
+                model=lambda: SRVGGNetCompact(num_in_ch=3, num_out_ch=3, num_feat=64, num_conv=16, upscale=4, act_type='prelu')
+            ),
+            UpscalerData(
+                name="R-ESRGAN 4x+",
+                path="https://github.com/xinntao/Real-ESRGAN/releases/download/v0.1.0/RealESRGAN_x4plus.pth",
+                scale=4,
+                upscaler=scaler,
+                model=lambda: RRDBNet(num_in_ch=3, num_out_ch=3, num_feat=64, num_block=23, num_grow_ch=32, scale=4)
+            ),
+            UpscalerData(
+                name="R-ESRGAN 4x+ Anime6B",
+                path="https://github.com/xinntao/Real-ESRGAN/releases/download/v0.2.2.4/RealESRGAN_x4plus_anime_6B.pth",
+                scale=4,
+                upscaler=scaler,
+                model=lambda: RRDBNet(num_in_ch=3, num_out_ch=3, num_feat=64, num_block=6, num_grow_ch=32, scale=4)
+            ),
+            UpscalerData(
+                name="R-ESRGAN 2x+",
+                path="https://github.com/xinntao/Real-ESRGAN/releases/download/v0.2.1/RealESRGAN_x2plus.pth",
+                scale=2,
+                upscaler=scaler,
+                model=lambda: RRDBNet(num_in_ch=3, num_out_ch=3, num_feat=64, num_block=23, num_grow_ch=32, scale=2)
+            ),
+        ]
+        return models
+    except Exception as e:
+        print("Error making Real-ESRGAN models list:", file=sys.stderr)
+        print(traceback.format_exc(), file=sys.stderr)