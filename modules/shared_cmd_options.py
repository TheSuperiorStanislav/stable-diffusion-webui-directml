import os

import launch
from modules import cmd_args, script_loading
from modules.paths_internal import (
    models_path,
    script_path,
    data_path,
    sd_configs_path,
    sd_default_config,
    sd_model_file,
    default_sd_model_file,
    extensions_dir,
    extensions_builtin_dir,
)  # noqa: F401

parser = cmd_args.parser

script_loading.preload_extensions(
    extensions_dir,
    parser,
    extension_list=launch.list_extensions(launch.args.ui_settings_file),
)
script_loading.preload_extensions(extensions_builtin_dir, parser)

if os.environ.get("IGNORE_CMD_ARGS_ERRORS", None) is None:
    cmd_opts = parser.parse_args()
else:
    cmd_opts, _ = parser.parse_known_args()

<<<<<<< HEAD

cmd_opts.disable_extension_access = (
    any([cmd_opts.share, cmd_opts.listen, cmd_opts.ngrok, cmd_opts.server_name])
    and not cmd_opts.enable_insecure_extension_access
)
if cmd_opts.olive:
    print("--olive was integrated into --onnx. Use --onnx instead.")
    cmd_opts.onnx = True
if cmd_opts.onnx:
    cmd_opts.no_download_sd_model = True

=======
cmd_opts.webui_is_non_local = any([cmd_opts.share, cmd_opts.listen, cmd_opts.ngrok, cmd_opts.server_name])
cmd_opts.disable_extension_access = cmd_opts.webui_is_non_local and not cmd_opts.enable_insecure_extension_access

>>>>>>> cf2772fa
<|MERGE_RESOLUTION|>--- conflicted
+++ resolved
@@ -1,47 +1,38 @@
-import os
-
-import launch
-from modules import cmd_args, script_loading
-from modules.paths_internal import (
-    models_path,
-    script_path,
-    data_path,
-    sd_configs_path,
-    sd_default_config,
-    sd_model_file,
-    default_sd_model_file,
-    extensions_dir,
-    extensions_builtin_dir,
-)  # noqa: F401
-
-parser = cmd_args.parser
-
-script_loading.preload_extensions(
-    extensions_dir,
-    parser,
-    extension_list=launch.list_extensions(launch.args.ui_settings_file),
-)
-script_loading.preload_extensions(extensions_builtin_dir, parser)
-
-if os.environ.get("IGNORE_CMD_ARGS_ERRORS", None) is None:
-    cmd_opts = parser.parse_args()
-else:
-    cmd_opts, _ = parser.parse_known_args()
-
-<<<<<<< HEAD
-
-cmd_opts.disable_extension_access = (
-    any([cmd_opts.share, cmd_opts.listen, cmd_opts.ngrok, cmd_opts.server_name])
-    and not cmd_opts.enable_insecure_extension_access
-)
-if cmd_opts.olive:
-    print("--olive was integrated into --onnx. Use --onnx instead.")
-    cmd_opts.onnx = True
-if cmd_opts.onnx:
-    cmd_opts.no_download_sd_model = True
-
-=======
-cmd_opts.webui_is_non_local = any([cmd_opts.share, cmd_opts.listen, cmd_opts.ngrok, cmd_opts.server_name])
-cmd_opts.disable_extension_access = cmd_opts.webui_is_non_local and not cmd_opts.enable_insecure_extension_access
-
->>>>>>> cf2772fa
+import os
+
+import launch
+from modules import cmd_args, script_loading
+from modules.paths_internal import (
+    models_path,
+    script_path,
+    data_path,
+    sd_configs_path,
+    sd_default_config,
+    sd_model_file,
+    default_sd_model_file,
+    extensions_dir,
+    extensions_builtin_dir,
+)  # noqa: F401
+
+parser = cmd_args.parser
+
+script_loading.preload_extensions(
+    extensions_dir,
+    parser,
+    extension_list=launch.list_extensions(launch.args.ui_settings_file),
+)
+script_loading.preload_extensions(extensions_builtin_dir, parser)
+
+if os.environ.get("IGNORE_CMD_ARGS_ERRORS", None) is None:
+    cmd_opts = parser.parse_args()
+else:
+    cmd_opts, _ = parser.parse_known_args()
+
+
+cmd_opts.webui_is_non_local = any([cmd_opts.share, cmd_opts.listen, cmd_opts.ngrok, cmd_opts.server_name])
+cmd_opts.disable_extension_access = cmd_opts.webui_is_non_local and not cmd_opts.enable_insecure_extension_access
+if cmd_opts.olive:
+    print("--olive was integrated into --onnx. Use --onnx instead.")
+    cmd_opts.onnx = True
+if cmd_opts.onnx:
+    cmd_opts.no_download_sd_model = True