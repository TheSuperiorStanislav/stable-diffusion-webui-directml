--- conflicted
+++ resolved
@@ -1,103 +1,96 @@
-import os
-import sys
-
-import gradio as gr
-
-from modules import shared_cmd_options, shared_gradio_themes, options, shared_items, sd_models_types, util
-from modules.paths_internal import models_path, script_path, data_path, sd_configs_path, sd_default_config, sd_model_file, default_sd_model_file, extensions_dir, extensions_builtin_dir  # noqa: F401
-<<<<<<< HEAD
-=======
-from modules import util
-from typing import TYPE_CHECKING
-
-if TYPE_CHECKING:
-    from modules import shared_state, styles, interrogate, shared_total_tqdm, memmon
->>>>>>> adadb4e3
-
-cmd_opts = shared_cmd_options.cmd_opts
-parser = shared_cmd_options.parser
-
-batch_cond_uncond = True  # old field, unused now in favor of shared.opts.batch_cond_uncond
-parallel_processing_allowed = True
-styles_filename = cmd_opts.styles_file = cmd_opts.styles_file if len(cmd_opts.styles_file) > 0 else [os.path.join(data_path, 'styles.csv')]
-config_filename = cmd_opts.ui_settings_file
-hide_dirs = {"visible": not cmd_opts.hide_ui_dir_config}
-
-demo: gr.Blocks = None
-
-device: str = None
-
-weight_load_location: str = None
-
-xformers_available = False
-
-hypernetworks = {}
-
-loaded_hypernetworks = []
-
-<<<<<<< HEAD
-state = None
-compiled_model_state = None
-=======
-state: 'shared_state.State' = None
->>>>>>> adadb4e3
-
-prompt_styles: 'styles.StyleDatabase' = None
-
-interrogator: 'interrogate.InterrogateModels' = None
-
-face_restorers = []
-
-options_templates: dict = None
-opts: options.Options = None
-restricted_opts: set[str] = None
-
-sd_model: sd_models_types.WebuiSdModel = None
-sd_refiner: sd_models_types.WebuiSdModel = None
-
-settings_components: dict = None
-"""assigned from ui.py, a mapping on setting names to gradio components repsponsible for those settings"""
-
-tab_names = []
-
-latent_upscale_default_mode = "Latent"
-latent_upscale_modes = {
-    "Latent": {"mode": "bilinear", "antialias": False},
-    "Latent (antialiased)": {"mode": "bilinear", "antialias": True},
-    "Latent (bicubic)": {"mode": "bicubic", "antialias": False},
-    "Latent (bicubic antialiased)": {"mode": "bicubic", "antialias": True},
-    "Latent (nearest)": {"mode": "nearest", "antialias": False},
-    "Latent (nearest-exact)": {"mode": "nearest-exact", "antialias": False},
-}
-
-sd_upscalers = []
-
-clip_model = None
-
-progress_print_out = sys.stdout
-
-gradio_theme = gr.themes.Base()
-
-total_tqdm: 'shared_total_tqdm.TotalTQDM' = None
-
-mem_mon: 'memmon.MemUsageMonitor' = None
-
-options_section = options.options_section
-OptionInfo = options.OptionInfo
-OptionHTML = options.OptionHTML
-
-natural_sort_key = util.natural_sort_key
-listfiles = util.listfiles
-html_path = util.html_path
-html = util.html
-walk_files = util.walk_files
-ldm_print = util.ldm_print
-
-reload_gradio_theme = shared_gradio_themes.reload_gradio_theme
-
-list_checkpoint_tiles = shared_items.list_checkpoint_tiles
-refresh_checkpoints = shared_items.refresh_checkpoints
-list_samplers = shared_items.list_samplers
-reload_hypernetworks = shared_items.reload_hypernetworks
-
-hf_endpoint = os.getenv('HF_ENDPOINT', 'https://huggingface.co')
+import os
+import sys
+
+import gradio as gr
+
+from modules import shared_cmd_options, shared_gradio_themes, options, shared_items, sd_models_types, util
+from modules.paths_internal import models_path, script_path, data_path, sd_configs_path, sd_default_config, sd_model_file, default_sd_model_file, extensions_dir, extensions_builtin_dir  # noqa: F401
+from modules import util
+from typing import TYPE_CHECKING
+
+if TYPE_CHECKING:
+    from modules import shared_state, styles, interrogate, shared_total_tqdm, memmon
+
+cmd_opts = shared_cmd_options.cmd_opts
+parser = shared_cmd_options.parser
+
+batch_cond_uncond = True  # old field, unused now in favor of shared.opts.batch_cond_uncond
+parallel_processing_allowed = True
+styles_filename = cmd_opts.styles_file = cmd_opts.styles_file if len(cmd_opts.styles_file) > 0 else [os.path.join(data_path, 'styles.csv')]
+config_filename = cmd_opts.ui_settings_file
+hide_dirs = {"visible": not cmd_opts.hide_ui_dir_config}
+
+demo: gr.Blocks = None
+
+device: str = None
+
+weight_load_location: str = None
+
+xformers_available = False
+
+hypernetworks = {}
+
+loaded_hypernetworks = []
+
+state: 'shared_state.State' = None
+compiled_model_state: 'shared_state.CompiledModelState' = None
+
+prompt_styles: 'styles.StyleDatabase' = None
+
+interrogator: 'interrogate.InterrogateModels' = None
+
+face_restorers = []
+
+options_templates: dict = None
+opts: options.Options = None
+restricted_opts: set[str] = None
+
+sd_model: sd_models_types.WebuiSdModel = None
+sd_refiner: sd_models_types.WebuiSdModel = None
+
+settings_components: dict = None
+"""assigned from ui.py, a mapping on setting names to gradio components repsponsible for those settings"""
+
+tab_names = []
+
+latent_upscale_default_mode = "Latent"
+latent_upscale_modes = {
+    "Latent": {"mode": "bilinear", "antialias": False},
+    "Latent (antialiased)": {"mode": "bilinear", "antialias": True},
+    "Latent (bicubic)": {"mode": "bicubic", "antialias": False},
+    "Latent (bicubic antialiased)": {"mode": "bicubic", "antialias": True},
+    "Latent (nearest)": {"mode": "nearest", "antialias": False},
+    "Latent (nearest-exact)": {"mode": "nearest-exact", "antialias": False},
+}
+
+sd_upscalers = []
+
+clip_model = None
+
+progress_print_out = sys.stdout
+
+gradio_theme = gr.themes.Base()
+
+total_tqdm: 'shared_total_tqdm.TotalTQDM' = None
+
+mem_mon: 'memmon.MemUsageMonitor' = None
+
+options_section = options.options_section
+OptionInfo = options.OptionInfo
+OptionHTML = options.OptionHTML
+
+natural_sort_key = util.natural_sort_key
+listfiles = util.listfiles
+html_path = util.html_path
+html = util.html
+walk_files = util.walk_files
+ldm_print = util.ldm_print
+
+reload_gradio_theme = shared_gradio_themes.reload_gradio_theme
+
+list_checkpoint_tiles = shared_items.list_checkpoint_tiles
+refresh_checkpoints = shared_items.refresh_checkpoints
+list_samplers = shared_items.list_samplers
+reload_hypernetworks = shared_items.reload_hypernetworks
+
+hf_endpoint = os.getenv('HF_ENDPOINT', 'https://huggingface.co')